# coding=UTF-8

"""
Utility functions for automated tests.
"""
import sys
import os
import os.path
import subprocess
import time
import codecs
import random
import math
import signal
import asyncio
import re

import aerospike
from aerospike_client import validate_client, get_client
from aerospike_helpers import cdt_ctx

WORK_DIRECTORY = "work"

PORT = 3000
NAMESPACE = "test"
SET = "test"
CLIENT_ATTEMPTS = 20

if sys.platform == "linux":
	USE_VALGRIND = False
else:
	USE_VALGRIND = False

VAL_SUP_FILE = "val.supp"
    
NO_TTL = [0, -1, 4294967295] # these all mean "no TTL" in the test setup
GLOBALS = { "file_count": 0, "dir_mode": False }

random.seed(0)

def safe_sleep(secs):
	"""
	Sleeps, even in the presence of signals.
	"""
	start = time.time()
	end = start + secs

	while start < end:
		time.sleep(end - start)
		start = time.time()

def sync_wait(future):
	loop = asyncio.get_event_loop()
	return loop.run_until_complete(future)

async def kill_after(process, dt):
	await asyncio.sleep(dt)
	try:
		os.killpg(os.getpgid(process.pid), signal.SIGINT)
	except Exception:
		pass

def enable_dir_mode():
	"""
	Enables directory mode.
	"""
	GLOBALS["dir_mode"] = True

def disable_dir_mode():
	"""
	Disables directory mode.
	"""
	GLOBALS["dir_mode"] = False

def is_dir_mode():
	"""
	Tests for directory mode.
	"""
	return GLOBALS["dir_mode"]

def eq(value1, value2):
	"""
	Compares two values. Converts Unicode values to UTF-8 first.
	"""
	if isinstance(value1, str):
		value1 = value1.encode("UTF-8")

	if isinstance(value2, str):
		value2 = value2.encode("UTF-8")

	if isinstance(value1, float) and isinstance(value2, float) and math.isnan(value1):
		return math.isnan(value2)

	# XXX - geo objects don't support equality
	if isinstance(value1, aerospike.GeoJSON) and isinstance(value2, aerospike.GeoJSON):
		return str(value1) == str(value2)

	return value1 == value2

def force_unicode(value, message):
	"""
	Make sure that the given string is a Unicode string.
	"""
	assert not isinstance(value, str) or isinstance(value, str), message

def absolute_path(*path):
	"""
	Turns the given path into an absolute path.
	"""
	if len(path) == 1 and os.path.isabs(path[0]):
		return path[0]

	return os.path.abspath(os.path.join(os.path.dirname(__file__), *path))

def remove_dir(path):
	"""
	Removes a directory.
	"""
	print("Removing directory", path)

	for root, dirs, files in os.walk(path, False):
		for name in dirs:
			os.rmdir(os.path.join(root, name))

		for name in files:
			os.remove(os.path.join(root, name))

	os.rmdir(path)

def write_file(path, content):
	"""
	Creates a file with the given path and content.
	"""
	force_unicode(content, "Please use Unicode strings")

	with codecs.open(path, "w", "UTF-8") as file_obj:
		file_obj.write(content)

def temporary_path(extension):
	"""
	Generates a path to a temporary file in the work directory using the
	given extension.
	"""
	file_name = "tmp-" + ("%05d" % GLOBALS["file_count"]) + "." + extension
	GLOBALS["file_count"] += 1
	return absolute_path(os.path.join(WORK_DIRECTORY, file_name))

def run(command, *options, do_async=False, pipe_stdout=None, pipe_stdin=None, env={}, USE_VALGRIND=False):
	"""
	Runs the given command with the given options.
	"""
	print("Running", command, "with options", options)
	directory = absolute_path("../..")
	
	command = [os.path.join("test_target", command)] + list(options)

	val_args = "--track-fds=yes --leak-check=full --track-origins=yes --show-reachable=yes --suppressions={0}".\
			format(absolute_path(VAL_SUP_FILE))
	
	if USE_VALGRIND:
		command = "valgrind {0} -v".format(val_args).split() + command

	print("Executing", command, "in", directory)
	if do_async:
		# preexec_fn is used to place the subprocess in a different process group
		return sync_wait(asyncio.create_subprocess_exec(*command, cwd=directory,
			preexec_fn=os.setpgrp,
			stdout=asyncio.subprocess.PIPE if pipe_stdout is None else pipe_stdout,
			stderr=asyncio.subprocess.PIPE,
			stdin=pipe_stdin,
			env=dict(os.environ, **env)))
	else:
		subprocess.check_call(command, cwd=directory,
				stdin=pipe_stdin,
				stdout=pipe_stdout,
				env=dict(os.environ, **env))
		return 0

def get_file(path, base=None):
	if base is None:
		return os.path.basename(os.path.realpath(path))
	elif path.startswith(base):
		if path[len(base)] == '/':
			return path[len(base) + 1:]
		else:
			return path[len(base):]
	else:
		raise Exception('path %s is not in the directory %s' % (path, base))

def get_dir(path):
	return os.path.dirname(os.path.realpath(path))

def get_key_digest(set_name, key):
	"""
	Calculate the digest of the given key in the given set.
	"""
	return get_client().get_key_digest(NAMESPACE, set_name, key)

def test_record(set_name, key):
	"""
	Tests the existence of the given record.
	"""
	validate_client()
	force_unicode(set_name, "Please use Unicode set names")
	_, meta = get_client().exists((NAMESPACE, set_name, key))
	return meta is not None

def read_record(set_name, key):
	"""
	Reads the given record.
	"""
	validate_client()
	force_unicode(set_name, "Please use Unicode set names")
	meta_key, meta, record = get_client().get((NAMESPACE, set_name, key))
	assert meta, "Key %s does not have a record" % key
	meta_ttl = meta["ttl"]

	if meta_ttl in NO_TTL:
		meta_ttl = None

	return (meta_key[2], meta_ttl, record)

def read_all_records(set_name):
	"""
	Reads all records from the given set.
	"""
	validate_client()
	force_unicode(set_name, "Please use Unicode set names")
	scan = get_client().scan(NAMESPACE, set_name)
	records = {}

	for (meta_key, meta, record) in scan.results():
		meta_ttl = meta["ttl"]

		if meta_ttl in NO_TTL:
			meta_ttl = None

		records[str(meta_key[3]).encode().hex()] = (meta_key[2], meta_ttl, record)

	return records

def write_record(set_name, key, bin_names, values, send_key=False, ttl=None):
	"""
	Writes the given values to the given bins in the given record.
	"""
	validate_client()
	force_unicode(set_name, "Please use Unicode set names")
	assert len(bin_names) == len(values), "Invalid number of bin names or values (%d vs. %d)" % \
			(len(bin_names), len(values))

	meta = {"ttl": 0 if ttl is None else ttl}
	policy = {"key": aerospike.POLICY_KEY_SEND if send_key else aerospike.POLICY_KEY_DIGEST}
	record = {}

	for bin_name, value in zip(bin_names, values):
		force_unicode(bin_name, "Please use Unicode bin names")
		force_unicode(value, "Please use Unicode bin values")
		record[bin_name] = value

	get_client().put((NAMESPACE, set_name, key), record, meta, policy)
	if set_name not in GLOBALS["sets"]:
		GLOBALS["sets"].append(set_name)

def validate_record(key, record, bin_names, values):
	"""
	Ensure that the given record has the given bins with the given values.
	"""
	assert len(bin_names) == len(values), "Invalid number of bin names or values (%d vs. %d)" % \
			(len(bin_names), len(values))
	assert len(bin_names) == len(record), "Key %s has an invalid number of bins (%d vs. %d)" % \
			(key, len(record), len(bin_names))

	for bin_name, value in zip(bin_names, values):
		force_unicode(bin_name, "Please use Unicode bin names")
		force_unicode(value, "Please use Unicode bin values")
		assert str(bin_name) in record, "Key %s does not have a \"%s\" bin" % (key, bin_name)
		assert eq(value, record[str(bin_name)]), "Key %s has an invalid \"%s\" bin (%s vs. %s)" % \
					(key, bin_name, record[str(bin_name)], value)

def validate_meta(key, meta_key, meta_ttl, expect_key=False, expected_ttl=None):
	"""
	Ensure that the metadata does or does not contain a key or TTL and that
	the respective values, if present, are correct.
	"""
	if not expect_key:
		assert meta_key is None, "Key %s unexpectedly has a metadata key (%s)" % \
				(key, meta_key)
	else:
		assert meta_key is not None, "Key %s does not have a metadata key" % key
		assert eq(meta_key, key), "Key %s has an invalid metadata key (%s)" % (key, meta_key)

	if not expected_ttl:
		assert meta_ttl is None, "Key %s unexpectedly has a TTL (%s)" % (key, meta_ttl)
	else:
		assert meta_ttl is not None, "Key %s does not have a TTL" % key
		assert meta_ttl >= expected_ttl[0] and meta_ttl <= expected_ttl[1], \
				"Key %s has an invalid TTL (%s vs. %s)" % (key, meta_ttl, expected_ttl)

# XXX - geo objects don't support equality
def geo_to_string(value):
	"""
	Convert geo objects to strings, because they don't support equality.
	"""
	if isinstance(value, list):
		return [geo_to_string(x) for x in value]

	if isinstance(value, dict):
		result = {}

		for dict_key, dict_value in value.items():
			result[dict_key] = geo_to_string(dict_value)

		return result

	if isinstance(value, aerospike.GeoJSON):
		return str(value)

	return value

def put_udf_file(content):
	"""
	Stores a UDF file with the given name and content on the cluster.
	"""
	path = temporary_path("lua")
	write_file(path, content)
	validate_client()
	assert get_client().udf_put(path, aerospike.UDF_TYPE_LUA) == 0, \
			"Unexpected error while storing UDF file"
	return path

def get_udf_file(file_name):
	"""
	Retrieves the UDF file with the given name from the cluster.
	"""
	validate_client()
	print("getting UDF", file_name)
	return get_client().udf_get(file_name, aerospike.UDF_TYPE_LUA)

def validate_index_check(set_name, bin_name, value):
	"""
	Validates the string parameters for the index query functions.
	"""
	force_unicode(set_name, "Please use Unicode set names")
	force_unicode(bin_name, "Please use Unicode index bin_names")
	force_unicode(value, "Please use Unicode query values")

def check_simple_index(set_name, bin_name, value):
	"""
	Tests the presence of a simple secondary index by making an "equals" query.
	"""
	validate_index_check(set_name, bin_name, value)
	query = get_client().query(NAMESPACE, set_name)
	query.where(aerospike.predicates.equals(bin_name, value))
	query.results()

def check_geo_index(set_name, bin_name, value):
	"""
	Tests the presence of a geo index by making a region query.
	"""
	validate_index_check(set_name, bin_name, value)
	query = get_client().query(NAMESPACE, set_name)
	# XXX - geo index requires string bin names
	query.where(aerospike.predicates.geo_within_radius(str(bin_name), value[0], value[1], 10.0))
	query.results()

def check_complex_index(set_name, bin_name, index_type, value):
	"""
	Tests the presence of a complex secondary index by making a "contains" query.
	"""
	validate_index_check(set_name, bin_name, value)
	query = get_client().query(NAMESPACE, set_name)
	query.where(aerospike.predicates.contains(bin_name, index_type, value))
	query.results()

def check_list_index(set_name, bin_name, value):
	"""
	Test presence of a complex list secondary index by making a
	"contains" query.
	"""
	check_complex_index(set_name, bin_name, aerospike.INDEX_TYPE_LIST, value)

def check_map_key_index(set_name, bin_name, value):
	"""
	Test presence of a complex map key secondary index by making a
	"contains" query.
	"""
	check_complex_index(set_name, bin_name, aerospike.INDEX_TYPE_MAPKEYS, value)

def check_map_value_index(set_name, bin_name, value):
	"""
	Test presence of a complex map value secondary index by making a
	"contains" query.
	"""
	check_complex_index(set_name, bin_name, aerospike.INDEX_TYPE_MAPVALUES, value)

def cdt_index_found_in_info_res(response, set_name, bin_name, index_type):
	"""
	Test presense of a given secondary index in client's response to info cmd
	"""
	found = False
	itype = {
		aerospike.INDEX_TYPE_MAPVALUES : "mapvalues",
		aerospike.INDEX_TYPE_MAPKEYS : "mapkeys",
		aerospike.INDEX_TYPE_LIST : "list"
	}
	expected_values = {"ns": NAMESPACE, "set": set_name, "indexname": bin_name, "indextype": itype[index_type]}
	for info_digest in response:
		records = response[info_digest][1].split(";")
		for sindex in records:
			res_values = dict(p.split("=") for p in sindex.split(":"))
			found = all(expected_values.get(key) == res_values.get(key) for key in expected_values.keys())
			if found:
				found if res_values["context"] != None else False # context should have a value
				return found
	return found

def check_cdt_index(set_name, bin_name, index_type):
	"""
	Test presense of a bin-name, index-type and ctx by calling an info command
	on seconadary index(es)
	"""
	res = False
	for _ in range (CLIENT_ATTEMPTS):
		try:
			responses = get_client().info_all("sindex-list:ns=", NAMESPACE)
			if cdt_index_found_in_info_res(responses, set_name, bin_name, index_type):
				res = True
				break	
		except:
			safe_sleep(0.5)

	assert res == False, "Unexpected error while checking cdt index {0}".format(bin_name)

def validate_index_creation(set_name, bin_name, index_name):
	"""
	Validates the string parameters for the index creation functions.
	"""
	force_unicode(set_name, "Please use Unicode set names")
	force_unicode(bin_name, "Please use Unicode index bin_names")
	force_unicode(index_name, "Please use Unicode index names")

def create_integer_index(set_name, bin_name, index_name):
	"""
	Creates an integer index.
	"""
	print("create integer index", index_name)
	validate_index_creation(set_name, bin_name, index_name)
	ret = -1
	for _ in range(CLIENT_ATTEMPTS):
		try:
			ret = get_client().index_integer_create(NAMESPACE, set_name, bin_name, index_name)
			break
		except aerospike.exception.IndexFoundError:
			# found the index in the database, meaning it wasn't fully deleted, pause and try again
			safe_sleep(0.5)
	assert ret == 0, "Unexpected error while creating index"
	GLOBALS["indexes"].append(index_name)

def create_integer_list_index(set_name, bin_name, index_name):
	"""
	Creates an integer list index.
	"""
	validate_index_creation(set_name, bin_name, index_name)
	ret = -1
	for _ in range(CLIENT_ATTEMPTS):
		try:
			ret = get_client().index_list_create(NAMESPACE, set_name, bin_name, aerospike.INDEX_NUMERIC, index_name)
			break
		except aerospike.exception.IndexFoundError:
			# found the index in the database, meaning it wasn't fully deleted, pause and try again
			safe_sleep(0.5)
	assert ret == 0, "Unexpected error while creating index"
	GLOBALS["indexes"].append(index_name)

def create_integer_map_key_index(set_name, bin_name, index_name):
	"""
	Creates an integer map key index.
	"""
	validate_index_creation(set_name, bin_name, index_name)
	ret = -1
	for _ in range(CLIENT_ATTEMPTS):
		try:
			ret = get_client().index_map_keys_create(NAMESPACE, set_name, bin_name, \
					aerospike.INDEX_NUMERIC, index_name)
			break
		except aerospike.exception.IndexFoundError:
			# found the index in the database, meaning it wasn't fully deleted, pause and try again
			safe_sleep(0.5)
	assert ret == 0, "Unexpected error while creating index"
	GLOBALS["indexes"].append(index_name)

def create_integer_map_value_index(set_name, bin_name, index_name):
	"""
	Creates an integer map value index.
	"""
	validate_index_creation(set_name, bin_name, index_name)
	ret = -1
	for _ in range(CLIENT_ATTEMPTS):
		try:
			ret = get_client().index_map_values_create(NAMESPACE, set_name, bin_name, \
					aerospike.INDEX_NUMERIC, index_name)
			break
		except aerospike.exception.IndexFoundError:
			# found the index in the database, meaning it wasn't fully deleted, pause and try again
			safe_sleep(0.5)
	assert ret == 0, "Unexpected error while creating index"
	GLOBALS["indexes"].append(index_name)

def create_string_index(set_name, bin_name, index_name):
	"""
	Creates a string index.
	"""
	print("create string index", index_name)
	validate_index_creation(set_name, bin_name, index_name)
	ret = -1
	for _ in range(CLIENT_ATTEMPTS):
		try:
			ret = get_client().index_string_create(NAMESPACE, set_name, bin_name, index_name)
			break
		except aerospike.exception.IndexFoundError:
			# found the index in the database, meaning it wasn't fully deleted, pause and try again
			safe_sleep(0.5)
	assert ret == 0, "Unexpected error while creating index"
	GLOBALS["indexes"].append(index_name)

def create_geo_index(set_name, bin_name, index_name):
	"""
	Creates a geo index.
	"""
	validate_index_creation(set_name, bin_name, index_name)
	ret = -1
	# XXX - geo index requires string bin names
	for _ in range(CLIENT_ATTEMPTS):
		try:
			ret = get_client().index_geo2dsphere_create(NAMESPACE, set_name, str(bin_name), index_name)
			break
		except aerospike.exception.IndexFoundError:
			# found the index in the database, meaning it wasn't fully deleted, pause and try again
			safe_sleep(0.5)
	assert ret == 0, "Unexpected error while creating index"
	GLOBALS["indexes"].append(index_name)

def create_string_list_index(set_name, bin_name, index_name):
	"""
	Creates a string list index.
	"""
	validate_index_creation(set_name, bin_name, index_name)
	ret = -1
	for _ in range(CLIENT_ATTEMPTS):
		try:
			ret = get_client().index_list_create(NAMESPACE, set_name, bin_name, aerospike.INDEX_STRING, \
					index_name)
			break
		except aerospike.exception.IndexFoundError:
			# found the index in the database, meaning it wasn't fully deleted, pause and try again
			safe_sleep(0.5)
	assert ret == 0, "Unexpected error while creating index"
	GLOBALS["indexes"].append(index_name)

def create_string_map_key_index(set_name, bin_name, index_name):
	"""
	Creates a string map key index.
	"""
	validate_index_creation(set_name, bin_name, index_name)
	ret = -1
	for _ in range(CLIENT_ATTEMPTS):
		try:
			ret = get_client().index_map_keys_create(NAMESPACE, set_name, bin_name, \
					aerospike.INDEX_STRING, index_name)
			break
		except aerospike.exception.IndexFoundError:
			# found the index in the database, meaning it wasn't fully deleted, pause and try again
			safe_sleep(0.5)
	assert ret == 0, "Unexpected error while creating index"
	GLOBALS["indexes"].append(index_name)

def create_string_map_value_index(set_name, bin_name, index_name):
	"""
	Creates a string map value index.
	"""
	validate_index_creation(set_name, bin_name, index_name)
	ret = -1
	for _ in range(CLIENT_ATTEMPTS):
		try:
			ret = get_client().index_map_values_create(NAMESPACE, set_name, bin_name, \
					aerospike.INDEX_STRING, index_name)
			break
		except aerospike.exception.IndexFoundError:
			# found the index in the database, meaning it wasn't fully deleted, pause and try again
			safe_sleep(0.5)
	assert ret == 0, "Unexpected error while creating index"
	GLOBALS["indexes"].append(index_name)

def create_cdt_index(set_name, bin_name, index_name, bin_type, index_type, ctx):
	"""
	Creates a cdt index with ctx.
	"""
	validate_index_creation(set_name, bin_name, index_name)
	ret = -1
	for _ in range(CLIENT_ATTEMPTS):
		try:
			ret = get_client().index_cdt_create(NAMESPACE, set_name, bin_name, \
					index_type, bin_type, index_name, {'ctx': ctx})
			break
		except aerospike.exception.IndexFoundError:
			# found the index in the database, meaning it wasn't fully deleted, pause and try again
			safe_sleep(0.5)
		except aerospike.exception.AerospikeError as e:
			print("Error while creating a cdt index: {0} [{1}]".format(e.msg, e.code))			
		
	assert ret == 0, "Unexpected error while creating index"
	GLOBALS["indexes"].append(index_name)

def random_alphameric():
	"""
	Generates a random alphanumeric character.
	"""
	alphabet = "ABCDEFGHIJKLMNOPQRSTUVWXYZabcdefghijklmnopqrstuvwxyz0123456789"
	return alphabet[random.randint(0, len(alphabet) - 1)]

def random_ascii():
	"""
	Generates a random ASCII character.
	"""
	return chr(random.randint(0, 127))

def random_unicode():
	"""
	Generates a random 16-bit Unicode character.
	"""
	return chr(random.randint(0, 0xd7ff))

def random_ascii_no_nul():
	"""
	Generates a random ASCII character, except NUL.
	"""
	return chr(random.randint(1, 127))

def random_unicode_no_nul():
	"""
	Generates a random 16-bit Unicode character, except NUL. 0x0000 is the only
	Unicode character that results in a NUL byte in the UTF-8 encoding. So, it's
	enough to disallow that.
	"""
	res = random.randint(1, 0xd7ff)
	return chr(res)

CHAR_TYPE_ALPHAMERIC = 0
CHAR_TYPE_ASCII = 1
CHAR_TYPE_UNICODE = 2
CHAR_TYPE_ASCII_NO_NUL = 3
CHAR_TYPE_UNICODE_NO_NUL = 4

GENERATOR_FUNCTIONS = {
	CHAR_TYPE_ALPHAMERIC: random_alphameric,
	CHAR_TYPE_ASCII: random_ascii,
	CHAR_TYPE_UNICODE: random_unicode,
	CHAR_TYPE_ASCII_NO_NUL: random_ascii_no_nul,
	CHAR_TYPE_UNICODE_NO_NUL: random_unicode_no_nul
}

def identifier(max_len, char_type=CHAR_TYPE_ALPHAMERIC):
	"""
	Generates a Unicode string composed of characters of the given type. Makes sure that
	the encoded string doesn't exceed the given maximal length.
	"""
	result = ""

	while True:
		char = GENERATOR_FUNCTIONS[char_type]()

		if len((result + char).encode("UTF-8")) > max_len:
			return result

		result += char

def space_framed_identifier(max_len, char_type=CHAR_TYPE_ALPHAMERIC):
	"""
	Generates an identifier that starts and ends with a space character.
	"""
	return " " + identifier(max_len - 2, char_type) + " "

def line_feed_framed_identifier(max_len, char_type=CHAR_TYPE_ALPHAMERIC):
	"""
	Generates an identifier that starts and ends with a new line character.
	"""
	return "\n" + identifier(max_len - 2, char_type) + "\n"

def identifier_with_space(max_len, char_type=CHAR_TYPE_ALPHAMERIC):
	"""
	Generates an identifier that contains a space character.
	"""
	basic = identifier(max_len - 1, char_type)
	return basic[:2] + " " + basic[2:]

def identifier_with_line_feed(max_len, char_type=CHAR_TYPE_ALPHAMERIC):
	"""
	Generates an identifier that contains a new line character.
	"""
	basic = identifier(max_len - 1, char_type)
	return basic[:2] + "\n" + basic[2:]

def identifier_variations(max_len, allow_nul=True):
	"""
	Generates a whole bunch of special-case identifiers.
	"""
	variations = []
	variations.append("")
	variations.append(" ")
	variations.append("  ")
	variations.append("\n")
	variations.append("\n\n")

	char_types = [CHAR_TYPE_ALPHAMERIC]

	if allow_nul:
		char_types += [CHAR_TYPE_ASCII, CHAR_TYPE_UNICODE]
	else:
		char_types += [CHAR_TYPE_ASCII_NO_NUL, CHAR_TYPE_UNICODE_NO_NUL]

	for char_type in char_types:
		tmp = identifier(1, char_type)

		if len(tmp) > 0:
			variations.append(tmp)

		variations.append(identifier(max_len / 2, char_type))
		variations.append(identifier(max_len, char_type))
		variations.append(space_framed_identifier(max_len / 2, char_type))
		variations.append(space_framed_identifier(max_len, char_type))
		variations.append(line_feed_framed_identifier(max_len / 2, char_type))
		variations.append(line_feed_framed_identifier(max_len, char_type))
		variations.append(identifier_with_space(max_len / 2, char_type))
		variations.append(identifier_with_space(max_len, char_type))
		variations.append(identifier_with_line_feed(max_len / 2, char_type))
		variations.append(identifier_with_line_feed(max_len, char_type))

	return variations

def index_variations(max_len):
	"""
	Generates a whole bunch of identifiers that are suitable for index commands.
	"""
	variations = []
	variations.append(" ")
	variations.append("  ")
	variations.append(identifier(1, CHAR_TYPE_ALPHAMERIC))
	variations.append(identifier(max_len / 2, CHAR_TYPE_ALPHAMERIC))
	variations.append(identifier(max_len, CHAR_TYPE_ALPHAMERIC))
	variations.append(space_framed_identifier(max_len / 2, CHAR_TYPE_ALPHAMERIC))
	variations.append(space_framed_identifier(max_len, CHAR_TYPE_ALPHAMERIC))
	variations.append(identifier_with_space(max_len / 2, CHAR_TYPE_ALPHAMERIC))
	variations.append(identifier_with_space(max_len, CHAR_TYPE_ALPHAMERIC))
	return variations

<<<<<<< HEAD
def ctx_list_ops(bin_type="int"):
	"""
	Generates a whole bunch of ctx that are suitable for list index(es).
	"""
	variations = []
	variations.append([cdt_ctx.cdt_ctx_list_index(0)])
	variations.append([cdt_ctx.cdt_ctx_list_index(-1)])
	variations.append([cdt_ctx.cdt_ctx_list_index(1),cdt_ctx.cdt_ctx_list_index(0)])
	variations.append([cdt_ctx.cdt_ctx_list_rank(-1)])
	variations.append([cdt_ctx.cdt_ctx_list_rank(1),cdt_ctx.cdt_ctx_list_index(0)])
	variations.append([cdt_ctx.cdt_ctx_list_index(0), cdt_ctx.cdt_ctx_map_index(0)])
	variations.append([cdt_ctx.cdt_ctx_list_index(0), cdt_ctx.cdt_ctx_map_value(0)])
	variations.append([cdt_ctx.cdt_ctx_list_value("test" if bin_type=="str" else 123456)])
	variations.append([cdt_ctx.cdt_ctx_list_value("sOmE random StrIng With sP@CE" if bin_type=="str" else 123456789)])
	variations.append([cdt_ctx.cdt_ctx_list_value("test" if bin_type=="str" else 123456),cdt_ctx.cdt_ctx_list_rank(-1)])
	return variations

def ctx_map_ops(bin_type="int"):
	"""
	Generates a whole bunch of ctx that are suitable for map key/value index(es).
	"""
	variations = []
	variations.append([cdt_ctx.cdt_ctx_map_index(-1)])
	variations.append([cdt_ctx.cdt_ctx_map_index(0), cdt_ctx.cdt_ctx_list_index(0)])
	variations.append([cdt_ctx.cdt_ctx_map_index(0), cdt_ctx.cdt_ctx_list_rank(-1)])
	variations.append([cdt_ctx.cdt_ctx_map_rank(-1)])
	variations.append([cdt_ctx.cdt_ctx_map_key("test-key" if bin_type=="str" else 123456)])
	variations.append([cdt_ctx.cdt_ctx_map_key("sOmE random StrIng With sP@CE" if bin_type=="str" else 123456789)])
	variations.append([cdt_ctx.cdt_ctx_map_key("test-key" if bin_type=="str" else 123456), cdt_ctx.cdt_ctx_map_rank(1)])
	variations.append([cdt_ctx.cdt_ctx_map_value("test-key" if bin_type=="str" else 123456)])
	variations.append([cdt_ctx.cdt_ctx_map_value("sOmE random StrIng With sP@CE" if bin_type=="str" else 123456789)])
	variations.append([cdt_ctx.cdt_ctx_map_value("test-key" if bin_type=="str" else 123456), cdt_ctx.cdt_ctx_list_rank(-1)])
	return variations

def ctx_variations():
	"""
	Generate sample ctx that are suitable for secondary index(es) on nested CDTs
	"""
	ctx_types = {
		"list_int": ctx_list_ops(),
		"list_str": ctx_list_ops(bin_type="str"),
		"map_int": ctx_map_ops(),
		"map_str": ctx_map_ops(bin_type="str"),
	}
	return ctx_types
	
=======
def parse_val_logs(log_file):
    res = True
    HEAP_SUMMARY = re.compile("in use at exit: \d+ bytes")
    ERROR_SUMMARY = re.compile("ERROR SUMMARY: \d+ errors")
    heap_sum = []
    error = []
    try:
        with open(log_file, "r") as f:
            for line in f.readlines():
                heap_sum = HEAP_SUMMARY.findall(line)
                if len(heap_sum) >= 1:
                    unfree_heap = re.findall(r'\d+', heap_sum[0])
                    if unfree_heap[0] != "0":
                        print("VALGRIND HEAP SUMMARY: {0} bytes in use at exit".format(unfree_heap[0]))
                        res = False
                
                error = ERROR_SUMMARY.findall(line)
                if len(error) >= 1:
                    tot_errors = re.findall(r'\d+', error[0])
                    if tot_errors[0] != "0":
                        print("VALGRIND ERROR SUMMARY: {0} errors".format(tot_errors[0]))
                        res = False
    except Exception as e:
        print("Unexpected error occured while parsing valgrind logs ", str(e))
        res = False

    os.remove(log_file)
    return res

>>>>>>> d2d7ec58
if __name__ == "__main__":
	pass
<|MERGE_RESOLUTION|>--- conflicted
+++ resolved
@@ -753,7 +753,6 @@
 	variations.append(identifier_with_space(max_len, CHAR_TYPE_ALPHAMERIC))
 	return variations
 
-<<<<<<< HEAD
 def ctx_list_ops(bin_type="int"):
 	"""
 	Generates a whole bunch of ctx that are suitable for list index(es).
@@ -799,8 +798,7 @@
 		"map_str": ctx_map_ops(bin_type="str"),
 	}
 	return ctx_types
-	
-=======
+
 def parse_val_logs(log_file):
     res = True
     HEAP_SUMMARY = re.compile("in use at exit: \d+ bytes")
@@ -830,6 +828,5 @@
     os.remove(log_file)
     return res
 
->>>>>>> d2d7ec58
 if __name__ == "__main__":
 	pass
