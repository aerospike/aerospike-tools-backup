/*
 * Copyright 2015-2022 Aerospike, Inc.
 *
 * Portions may be licensed to Aerospike, Inc. under one or more contributor
 * license agreements.
 *
 * Licensed under the Apache License, Version 2.0 (the "License"); you may not
 * use this file except in compliance with the License. You may obtain a copy of
 * the License at http://www.apache.org/licenses/LICENSE-2.0
 *
 * Unless required by applicable law or agreed to in writing, software
 * distributed under the License is distributed on an "AS IS" BASIS, WITHOUT
 * WARRANTIES OR CONDITIONS OF ANY KIND, either express or implied. See the
 * License for the specific language governing permissions and limitations under
 * the License.
 */

//==========================================================
// Includes.
//

#pragma GCC diagnostic ignored "-Wconversion"
#pragma GCC diagnostic ignored "-Wsign-conversion"

#include <aerospike/as_exp.h>

#pragma GCC diagnostic warning "-Wconversion"
#pragma GCC diagnostic warning "-Wsign-conversion"

#include <backup.h>
#include <backup_state.h>
#include <utils.h>


//==========================================================
// Typedefs & constants.
//

// Pointers to the backup_config_t/backup_status_t structs of the currently
// running backup job.
typedef struct backup_globals {
	backup_config_t* conf;
	backup_status_t* status;
} backup_globals_t;

// A list of all global backup states of all jobs. When jobs are run within
// other jobs, their state is pushed to the top of this stack (top meaning end
// of the vector).
static as_vector g_globals;

#define RUN_BACKUP_SUCCESS ((void*) 0)
#define RUN_BACKUP_FAILURE ((void*) -1lu)


//==========================================================
// Forward Declarations.
//

static backup_status_t* run_backup(backup_config_t* conf);

typedef struct distr_stats {
	uint64_t total;
	double mean;
	double variance;
} distr_stats_t;

/*
 * To be used by signal handlers, call the corresponding backup_status_* methods
 * with g_backup_status as a first parameter.
 */
static void stop(void);
static bool has_stopped(void);
static void set_sigaction(void (*)(int));

static void push_backup_globals(backup_config_t* conf, backup_status_t* status);
static void pop_backup_globals();
static void set_global_status(backup_status_t* status);

static uint64_t directory_backup_remaining_estimate(const backup_config_t* conf,
		backup_status_t* status);
static int update_file_pos(io_write_proxy_t* fd, uint64_t* byte_count_file,
		uint64_t* byte_count_job, uint64_t* byte_count_total);
static int update_shared_file_pos(io_write_proxy_t* fd,
		uint64_t* byte_count_total);
static bool queue_file(backup_job_context_t* bjc);
static bool close_file(io_write_proxy_t *fd);
static bool open_file(const char *file_path, const char *ns,
		uint64_t disk_space, io_write_proxy_t *fd,
		compression_opt c_opt, encryption_opt e_opt, encryption_key_t* pkey);
static bool close_dir_file(backup_job_context_t *bjc);
static bool open_dir_file(backup_job_context_t *bjc);
static backup_state_t* load_backup_state(const char* state_file_path);
static void save_job_state(const backup_thread_args_t* args);
static bool complete_job(cf_queue* complete_queue, const backup_thread_args_t*);
static as_scan* prepare_scan(as_scan* scan, const backup_job_context_t* bjc);
static bool scan_callback(const as_val *val, void *cont);
static bool process_secondary_indexes(backup_job_context_t *bjc);
static bool process_udfs(backup_job_context_t *bjc);
static void * backup_thread_func(void *cont);
static void * counter_thread_func(void *cont);
static bool init_scan_bins(char *bin_list, as_scan *scan);
static bool narrow_partition_filters(backup_state_t* state,
		as_vector* partition_filters);
<<<<<<< HEAD
static distr_stats_t calc_record_stats(uint64_t* samples, uint32_t n_samples);
static void show_estimate(FILE* mach_fd, uint64_t* samples, uint32_t n_samples,
=======
static bool parse_sets(const as_vector* set_list, char* set_name,
		exp_component_t* set_list_expr);
static bool calc_node_list_partitions(as_cluster *clust, const as_namespace ns,
		char (*node_names)[][AS_NODE_NAME_SIZE], uint32_t n_node_names,
		as_vector* partition_filters);
static bool init_scan_bins(char *bin_list, as_scan *scan);
static void add_default_tls_host(as_config *as_conf, const char* tls_name);
static bool check_for_ldt_callback(void *context_, const char *key, const char *value);
static bool check_for_ldt(aerospike *as, const char *namespace,
		char (*node_names)[][AS_NODE_NAME_SIZE], uint32_t n_node_names, bool *has_ldt);
static bool check_server_version(backup_status_t* status, const backup_config_t* conf);
static bool ns_count_callback(void *context_, const char *key, const char *value);
static bool set_count_callback(void *context_, const char *key_, const char *value_);
static bool get_object_count(aerospike *as, const char *namespace, as_vector* set_list,
		char (*node_names)[][AS_NODE_NAME_SIZE], uint32_t n_node_names, uint64_t *obj_count);
static void show_estimate(FILE *mach_fd, uint64_t *samples, uint32_t n_samples,
>>>>>>> b2e88964
		uint64_t rec_count_estimate, io_write_proxy_t* fd);
static void sig_hand(int32_t sig);
static void no_op(int32_t sig);


//==========================================================
// Public API.
//

int32_t
backup_main(int32_t argc, char **argv)
{
<<<<<<< HEAD
=======
	static struct option options[] = {

		// Non Config file options
		{ "verbose", no_argument, NULL, 'v' },
		{ "usage", no_argument, NULL, 'Z' },
		{ "help", no_argument, NULL, 'Z' },
		{ "options", no_argument, NULL, 'Z' },
		{ "version", no_argument, NULL, 'V' },

		{ "instance", required_argument, 0, CONFIG_FILE_OPT_INSTANCE},
		{ "config-file", required_argument, 0, CONFIG_FILE_OPT_FILE},
		{ "no-config-file", no_argument, 0, CONFIG_FILE_OPT_NO_CONFIG_FILE},
		{ "only-config-file", required_argument, 0, CONFIG_FILE_OPT_ONLY_CONFIG_FILE},

		// Config options
		{ "host", required_argument, 0, 'h'},
		{ "port", required_argument, 0, 'p'},
		{ "user", required_argument, 0, 'U'},
		{ "password", optional_argument, 0, 'P'},
		{ "auth", required_argument, 0, 'A' },

		{ "tlsEnable", no_argument, NULL, TLS_OPT_ENABLE },
		{ "tlsEncryptOnly", no_argument, NULL, TLS_OPT_ENCRYPT_ONLY },
		{ "tlsName", required_argument, NULL, TLS_OPT_NAME },
		{ "tlsCaFile", required_argument, NULL, TLS_OPT_CA_FILE },
		{ "tlsCaPath", required_argument, NULL, TLS_OPT_CA_PATH },
		{ "tlsProtocols", required_argument, NULL, TLS_OPT_PROTOCOLS },
		{ "tlsCipherSuite", required_argument, NULL, TLS_OPT_CIPHER_SUITE },
		{ "tlsCrlCheck", no_argument, NULL, TLS_OPT_CRL_CHECK },
		{ "tlsCrlCheckAll", no_argument, NULL, TLS_OPT_CRL_CHECK_ALL },
		{ "tlsCertBlackList", required_argument, NULL, TLS_OPT_CERT_BLACK_LIST },
		{ "tlsLogSessionInfo", no_argument, NULL, TLS_OPT_LOG_SESSION_INFO },
		{ "tlsKeyFile", required_argument, NULL, TLS_OPT_KEY_FILE },
		{ "tlsCertFile", required_argument, NULL, TLS_OPT_CERT_FILE },

		{ "tls-enable", no_argument, NULL, TLS_OPT_ENABLE },
		{ "tls-name", required_argument, NULL, TLS_OPT_NAME },
		{ "tls-cafile", required_argument, NULL, TLS_OPT_CA_FILE },
		{ "tls-capath", required_argument, NULL, TLS_OPT_CA_PATH },
		{ "tls-protocols", required_argument, NULL, TLS_OPT_PROTOCOLS },
		{ "tls-cipher-suite", required_argument, NULL, TLS_OPT_CIPHER_SUITE },
		{ "tls-crl-check", no_argument, NULL, TLS_OPT_CRL_CHECK },
		{ "tls-crl-check-all", no_argument, NULL, TLS_OPT_CRL_CHECK_ALL },
		{ "tls-cert-blacklist", required_argument, NULL, TLS_OPT_CERT_BLACK_LIST },
		{ "tls-log-session-info", no_argument, NULL, TLS_OPT_LOG_SESSION_INFO },
		{ "tls-keyfile", required_argument, NULL, TLS_OPT_KEY_FILE },
		{ "tls-keyfile-password", optional_argument, NULL, TLS_OPT_KEY_FILE_PASSWORD },
		{ "tls-certfile", required_argument, NULL, TLS_OPT_CERT_FILE },

		// asbackup section in config file
		{ "compact", no_argument, NULL, 'C' },
		{ "parallel", required_argument, NULL, 'w' },
		{ "compress", required_argument, NULL, 'z' },
		{ "encrypt", required_argument, NULL, 'y' },
		{ "encryption-key-file", required_argument, NULL, '1' },
		{ "encryption-key-env", required_argument, NULL, '2' },
		{ "no-bins", no_argument, NULL, 'x' },
		{ "bin-list", required_argument, NULL, 'B' },
		{ "node-list", required_argument, NULL, 'l' },
		{ "no-records", no_argument, NULL, 'R' },
		{ "no-indexes", no_argument, NULL, 'I' },
		{ "no-udfs", no_argument, NULL, 'u' },
		{ "services-alternate", no_argument, NULL, 'S' },
		{ "namespace", required_argument, NULL, 'n' },
		{ "set", required_argument, NULL, 's' },
		{ "directory", required_argument, NULL, 'd' },
		{ "output-file", required_argument, NULL, 'o' },
		{ "output-file-prefix", required_argument, NULL, 'q' },
		{ "continue", required_argument, NULL, 'c' },
		{ "state-file-dst", required_argument, NULL, '3' },
		{ "file-limit", required_argument, NULL, 'F' },
		{ "remove-files", no_argument, NULL, 'r' },
		{ "partition-list", required_argument, NULL, 'X' },
		{ "after-digest", required_argument, NULL, 'D' },
		{ "filter-exp", required_argument, NULL, 'f' },
		{ "modified-after", required_argument, NULL, 'a' },
		{ "modified-before", required_argument, NULL, 'b' },
		{ "no-ttl-only", no_argument, NULL, COMMAND_OPT_NO_TTL_ONLY },
		{ "records-per-second", required_argument, NULL, 'L' },
		{ "max-records", required_argument, NULL, 'M' },
		{ "machine", required_argument, NULL, 'm' },
		{ "estimate", no_argument, NULL, 'e' },
		{ "nice", required_argument, NULL, 'N' },
		{ "socket-timeout", required_argument, NULL, COMMAND_OPT_SOCKET_TIMEOUT },
		{ "total-timeout", required_argument, NULL, COMMAND_OPT_TOTAL_TIMEOUT },
		{ "max-retries", required_argument, NULL, COMMAND_OPT_MAX_RETRIES },
		{ "sleep-between-retries", required_argument, NULL, COMMAND_OPT_RETRY_DELAY },
		// support the `--retry-delay` option until a major version bump.
		{ "retry-delay", required_argument, NULL, COMMAND_OPT_RETRY_DELAY },
		{ NULL, 0, NULL, 0 }
	};

>>>>>>> b2e88964
	int32_t res = EXIT_FAILURE;

	enable_client_log();

	as_vector_init(&g_globals, sizeof(backup_globals_t), 1);

	backup_config_t conf;

	int backup_config_res = backup_config_init(argc, argv, &conf);
	if (backup_config_res != 0) {
		if (backup_config_res == BACKUP_CONFIG_INIT_EXIT) {
			res = EXIT_SUCCESS;
		}
		goto cleanup;
	}

	backup_status_t* status = run_backup(&conf);
	if (status == RUN_BACKUP_SUCCESS) {
		res = EXIT_SUCCESS;
	}
	else if (status != RUN_BACKUP_FAILURE) {
		backup_status_destroy(status);
		cf_free(status);
		res = EXIT_SUCCESS;
	}

	backup_config_destroy(&conf);

cleanup:
	file_proxy_cloud_shutdown();

	as_vector_destroy(&g_globals);

	ver("Exiting with status code %d", res);

	return res;
}

backup_config_t*
get_g_backup_conf(void)
{
	backup_globals_t* cur_globals =
		(backup_globals_t*) as_vector_get(&g_globals, g_globals.size - 1);
	return (backup_config_t*) as_load_ptr(&cur_globals->conf);
}

backup_status_t*
get_g_backup_status(void)
{
	backup_globals_t* cur_globals =
		(backup_globals_t*) as_vector_get(&g_globals, g_globals.size - 1);
	return (backup_status_t*) as_load_ptr(&cur_globals->status);
}


//==========================================================
// Local helpers.
//

/*
 * Runs a backup job with the given configuration. This method is not thread
 * safe and should not be called multiple times in parallel, as it uses global
 * variables to handle signal interruption.
 *
 * Returns the backup_status struct used during the run (must be freed by the
 * caller).
 */
static backup_status_t*
run_backup(backup_config_t* conf)
{
	int32_t res = EXIT_FAILURE;
	bool do_backup_save_state = false;
	backup_state_t* backup_state = NULL;
	backup_status_t* status = RUN_BACKUP_SUCCESS;

	push_backup_globals(conf, NULL);

	if (conf->remove_artifacts) {

		if (conf->output_file != NULL) {
			inf("Deleting output file %s", conf->output_file);
			if (file_proxy_delete_file(conf->output_file)) {
				res = EXIT_SUCCESS;
			}
		}
		else {
			inf("Deleting backup directory %s", conf->directory);
			if (file_proxy_delete_directory(conf->directory)) {
				res = EXIT_SUCCESS;
			}
		}

		// we're done, go ahead and exit
		goto cleanup1;
	}

	if (!backup_config_log_start(conf)) {
		goto cleanup1;
	}

	status = (backup_status_t*) cf_malloc(sizeof(backup_status_t));
	if (status == NULL) {
		err("Failed to allocate %zu bytes for backup status struct",
				sizeof(backup_status_t));
		goto cleanup1;
	}

	if (!backup_status_init(status, conf)) {
		goto cleanup1;
	}

	FILE *mach_fd = NULL;

	if (conf->machine != NULL && (mach_fd = fopen(conf->machine, "a")) == NULL) {
		err_code("Error while opening machine-readable file %s", conf->machine);
		goto cleanup2;
	}

	pthread_t backup_threads[MAX_PARALLEL];
	uint32_t n_threads = (uint32_t) (conf->parallel == 0 ? DEFAULT_PARALLEL : conf->parallel);
	backup_thread_args_t backup_args;
	backup_args.conf = conf;
	backup_args.status = status;
	backup_args.shared_fd = NULL;
	backup_args.samples = status->estimate_samples;
	backup_args.n_samples = &status->n_estimate_samples;

	cf_queue *job_queue = cf_queue_create(sizeof(backup_thread_args_t), true);
	cf_queue *complete_queue = cf_queue_create(sizeof(backup_thread_args_t), true);
	backup_args.complete_queue = complete_queue;

	backup_state_t* loaded_backup_state = NULL;

	if (job_queue == NULL || backup_args.complete_queue == NULL) {
		err("Error while allocating job queue");
		goto cleanup3;
	}

	if (status->partition_filters.size <= 1) {
		// since only one partition range is being backed up, evenly divide the range into 'n_threads' segments
		as_partition_filter range;

		if (status->partition_filters.size == 0) {
			as_partition_filter* range_ptr = (as_partition_filter*)
				as_vector_reserve(&status->partition_filters);
			as_partition_filter_set_range(range_ptr, 0, MAX_PARTITIONS);
		}

		range = *(as_partition_filter*) as_vector_get(&status->partition_filters, 0);

		if (n_threads > range.count) {
			inf("Warning: --parallel %u is higher than the number of partitions being "
					"backed up (%u), setting number of threads to %u.",
					n_threads, range.count, range.count);
			n_threads = range.count;
		}

		// don't divide up partition ranges if doing --after-digest of partition 4095
		if (n_threads > 1) {
			as_vector_clear(&status->partition_filters);

			for (uint32_t i = 0; i < n_threads; i++) {
				as_partition_filter* range_ptr = (as_partition_filter*)
					as_vector_reserve(&status->partition_filters);

				uint16_t begin = (uint16_t) ((uint32_t) range.begin +
						((uint32_t) range.count * i) / n_threads);
				uint16_t count = (uint16_t) ((uint32_t) range.begin +
						((uint32_t) range.count * (i + 1)) / n_threads) - begin;
				as_partition_filter_set_range(range_ptr, begin, count);
			}
		}
	}
	else {
		uint32_t n_filters = status->partition_filters.size;
		if (n_threads > n_filters) {
			inf("Warning: --parallel %u is higher than the number of partition "
					"filters given (%u), setting number of threads to %u.",
					n_threads, n_filters, n_filters);
			n_threads = n_filters;
		}
	}

	// Set the global backup status pointer in case it is necessary for file
	// proxy initialization in load_backup_state. Backup interruption is
	// allowable from this point onward, as the fields that haven't been
	// initialized in status aren't used when stopping a backup.
	set_global_status(status);
	set_sigaction(sig_hand);

	if (conf->state_file != NULL) {
		loaded_backup_state = load_backup_state(conf->state_file);

		if (loaded_backup_state == NULL) {
			goto cleanup3;
		}

		if (!narrow_partition_filters(loaded_backup_state, &status->partition_filters)) {
			goto cleanup3;
		}

		backup_state_load_global_status(loaded_backup_state, status);

		// set the byte count limit "conf->bandwidth" bytes above the current
		// byte count so we don't have to wait for byte_count_limit to surpass
		// byte_count_total
		as_store_uint64(&status->byte_count_limit,
				status->byte_count_total + conf->bandwidth);

		if (conf->max_records > 0) {
			// If we are resuming with --max-records, subtract the number of
			// records that have already been backed up.
			if (conf->max_records < status->rec_count_total) {
				err("Continuing backup with %" PRIu64 " records already backed "
						"up, but --max-records set to %" PRIu64,
						status->rec_count_total, conf->max_records);
				goto cleanup3;
			}
			else {
				conf->max_records -= status->rec_count_total;
			}
		}
	}

	// now that we've finalized the number of threads/tasks, let the backup
	// status struct know
	backup_status_set_n_threads(status, conf, status->partition_filters.size,
			n_threads);

	// backing up to a single backup file: open the file now and store the file descriptor in
	// backup_args.shared_fd; it'll be shared by all backup threads
	if (conf->output_file != NULL) {
		if (conf->state_file != NULL) {
			// if the backup is being resumed, use the reopened io_proxy in the backup
			// state
			if (loaded_backup_state->files.size != 1) {
				err("Expected 1 backup file save state for resuming "
						"backup-to-file, but found %u in the backup state file",
						loaded_backup_state->files.size);
				goto cleanup3;
			}

			backup_state_file_t file =
				*(backup_state_file_t*) as_vector_get(&loaded_backup_state->files, 0);

			if (strcmp(io_proxy_file_path(file.io_proxy), conf->output_file) != 0) {
				err("Expected output file name of \"%s\", but found \"%s\" in "
						"the backup state file", conf->output_file,
						io_proxy_file_path(file.io_proxy));
				goto cleanup3;
			}

			backup_args.shared_fd = file.io_proxy;
			io_proxy_init_compression(backup_args.shared_fd, conf->compress_mode);
			io_proxy_init_encryption(backup_args.shared_fd, conf->pkey,
					conf->encrypt_mode);

			if (io_proxy_initialize(backup_args.shared_fd) != 0) {
				goto cleanup3;
			}

			as_vector_clear(&loaded_backup_state->files);
		}
		else {
			if (!prepare_output_file(conf)) {
				goto cleanup3;
			}

			// run a backup estimate to guess the size of the backup file
			backup_config_t* estimate_conf = backup_config_clone(conf);
			estimate_conf->estimate = true;
			cf_free(estimate_conf->output_file);
			estimate_conf->output_file = NULL;
			// don't do any throttling
			estimate_conf->bandwidth = 0;
			estimate_conf->records_per_second = 0;

			bool cur_silent_val = as_load_bool(&g_silent);
			as_store_bool(&g_silent, true);
			backup_status_t* estimate_status = run_backup(estimate_conf);
			as_store_bool(&g_silent, cur_silent_val);

			backup_config_destroy(estimate_conf);
			cf_free(estimate_conf);

			if (estimate_status == RUN_BACKUP_FAILURE) {
				err("Error while running backup estimate");
				// the estimate failed
				goto cleanup3;
			}

			distr_stats_t rec_stats = calc_record_stats(
					estimate_status->estimate_samples,
					estimate_status->n_estimate_samples);

			double z = confidence_z(0.999,
					estimate_status->rec_count_estimate);
			double compression_ratio = (double) estimate_status->byte_count_total /
				(double) (rec_stats.total + estimate_status->header_size);
			uint64_t est_backup_size = estimate_status->header_size +
				(uint64_t) ceil((double) status->rec_count_estimate * (
							compression_ratio * rec_stats.mean +
							(estimate_status->n_estimate_samples == 0 ? 0 :
							 (z * sqrt(rec_stats.variance /
									   (double) estimate_status->n_estimate_samples)))));

			ver("Estimated backup file size: %" PRIu64 " bytes", est_backup_size);

			backup_status_destroy(estimate_status);
			cf_free(estimate_status);

			backup_args.shared_fd = (io_write_proxy_t*) cf_malloc(sizeof(io_write_proxy_t));
			if (!open_file(conf->output_file, conf->ns, est_backup_size,
						backup_args.shared_fd, conf->compress_mode,
						conf->encrypt_mode, conf->pkey)) {
				err("Error while opening shared backup file \"%s\"",
						conf->output_file);
				goto cleanup3;
			}
		}
	}
	else if (conf->estimate) {
		backup_args.shared_fd = (io_write_proxy_t*) cf_malloc(sizeof(io_write_proxy_t));

		if (!open_file(NULL, conf->ns, 0, backup_args.shared_fd,
					conf->compress_mode, conf->encrypt_mode, conf->pkey)) {
			err("Error while opening \"/dev/null\"");
			cf_free(backup_args.shared_fd);
			goto cleanup3;
		}
	}
	else {
		backup_args.file_queue = cf_queue_create(sizeof(queued_backup_fd_t), true);

		if (backup_args.file_queue == NULL) {
			err("Failed to create cf_queue");
			goto cleanup3;
		}

		if (!prepare_directory(conf)) {
			goto cleanup4;
		}

		if (!scan_directory(conf, status, loaded_backup_state)) {
			goto cleanup4;
		}

		if (loaded_backup_state != NULL) {
			for (uint32_t i = 0; i < loaded_backup_state->files.size; i++) {
				backup_state_file_t file =
					*(backup_state_file_t*) as_vector_get(&loaded_backup_state->files, i);

				io_proxy_init_compression(file.io_proxy, conf->compress_mode);
				io_proxy_init_encryption(file.io_proxy, conf->pkey, conf->encrypt_mode);

				queued_backup_fd_t q = {
					.fd = file.io_proxy,
					.rec_count_file = file.rec_count_file,
					.byte_count_file =
						(uint64_t) io_write_proxy_bytes_written(file.io_proxy)
				};

				if (cf_queue_push(backup_args.file_queue, &q) != CF_QUEUE_OK) {
					err("Failed to push reopened file %s to the queue",
							io_proxy_file_path(file.io_proxy));
					goto cleanup4;
				}
			}

			as_vector_clear(&loaded_backup_state->files);
		}
	}

	if (loaded_backup_state != NULL) {
		backup_state_free(loaded_backup_state);
		cf_free(loaded_backup_state);
		loaded_backup_state = NULL;
	}

	if (backup_config_can_resume(conf)) {
		char* state_file_loc = gen_backup_state_file_path(conf);

		if (state_file_loc == NULL) {
			goto cleanup4;
		}

		cf_free(conf->state_file_dst);
		conf->state_file_dst = state_file_loc;
	}
	else if (conf->state_file_dst != NULL) {
		inf("Warning: in this state, backup save-state is not possible, "
				"--state-file-dst option is ignored");

		cf_free(conf->state_file_dst);
		conf->state_file_dst = NULL;
	}

	backup_status_start(status);

	bool first;
	// only process indices/udfs if we are not resuming a failed/interrupted backup
	if (conf->state_file != NULL) {
		first = false;
		backup_status_signal_one_shot(status);
	}
	else {
		first = true;
	}

	as_vector* partition_filters = &status->partition_filters;

	// Create backup task for every partition filter.
	for (uint32_t i = 0; i < partition_filters->size; i++) {
		as_partition_filter *filter = as_vector_get(partition_filters, i);
		memcpy(&backup_args.filter, filter, sizeof(as_partition_filter));
		if (filter->parts_all) {
			as_partitions_status_reserve(filter->parts_all);
		}

		backup_args.first = first;
		first = false;

		if (cf_queue_push(job_queue, &backup_args) != CF_QUEUE_OK) {
			err("Error while queueing backup job");
			goto cleanup4;
		}
	}

	pthread_t counter_thread;
	counter_thread_args counter_args;
	counter_args.conf = conf;
	counter_args.status = status;
	counter_args.mach_fd = mach_fd;

	ver("Creating counter thread");

	if (pthread_create(&counter_thread, NULL, counter_thread_func, &counter_args) != 0) {
		err_code("Error while creating counter thread");
		goto cleanup5;
	}

	uint32_t n_threads_ok = 0;

	ver("Creating %u backup thread(s)", n_threads);

	for (uint32_t i = 0; i < n_threads; ++i) {
		if (pthread_create(&backup_threads[i], NULL, backup_thread_func, job_queue) != 0) {
			err_code("Error while creating backup thread");
			goto cleanup6;
		}

		++n_threads_ok;
	}

	res = EXIT_SUCCESS;

cleanup6:
	ver("Waiting for %u backup thread(s)", n_threads_ok);

	void *thread_res;

	for (uint32_t i = 0; i < n_threads_ok; i++) {
		if (pthread_join(backup_threads[i], &thread_res) != 0) {
			err_code("Error while joining backup thread");
			stop();
			res = EXIT_FAILURE;
		}
		else if (thread_res != (void *)EXIT_SUCCESS) {
#ifdef __APPLE__
			ver("Backup thread %p failed", backup_threads[i]);
#else
			ver("Backup thread %" PRIu64 " failed", backup_threads[i]);
#endif /* __APPLE__ */

			res = EXIT_FAILURE;
		}
	}

	if (!conf->estimate) {
		// no longer allow SIGINT/SIGSTOP to trigger saving the backup state
		set_sigaction(no_op);
	}

	// Since we won't be acquiring any more locks from here on
	as_fence_memory();

	backup_state = backup_status_get_backup_state(status);
	do_backup_save_state = backup_state != NULL &&
		backup_state != BACKUP_STATE_ABORTED;

	if (conf->estimate) {
		io_proxy_flush(backup_args.shared_fd);
		update_shared_file_pos(backup_args.shared_fd, &status->byte_count_total);
		show_estimate(mach_fd, status->estimate_samples, status->n_estimate_samples,
				status->rec_count_estimate, backup_args.shared_fd);
	}
	else if (conf->output_file == NULL) {
		// backing up to a directory, clear out the file queue
		queued_backup_fd_t queued_fd;
		while (cf_queue_pop(backup_args.file_queue, &queued_fd, CF_QUEUE_NOWAIT) == CF_QUEUE_OK) {
			// if we're not saving a backup state and the backup wasn't aborted,
			// close + save the file
			if (backup_state == NULL) {
				if (io_proxy_flush(queued_fd.fd) != 0) {
					err("Failed to flush io proxy %s\n", io_proxy_file_path(queued_fd.fd));
					res = EXIT_FAILURE;
				}
				// Update the global byte count total after flushing the file.
				uint64_t tmp = 0;
				update_file_pos(queued_fd.fd, &queued_fd.byte_count_file, &tmp,
						&status->byte_count_total);

				if (res == EXIT_FAILURE || !close_file(queued_fd.fd)) {
					res = EXIT_FAILURE;
					// try to save the backup state
					if (!backup_status_init_backup_state_file(conf->state_file_dst,
								status)) {
						// if this fails for any reason, we have to abort the backup
						backup_status_abort_backup_unsafe(status);
					}

					backup_state = backup_status_get_backup_state(status);
					do_backup_save_state = backup_state != NULL &&
						backup_state != BACKUP_STATE_ABORTED;
				}
				else {
					// if the file successfully closed, free it and continue
					// closing the rest of the files
					cf_free(queued_fd.fd);
					continue;
				}
			}

			// check this condition again since it may have changed in the above
			// if statement
			if (do_backup_save_state) {
				// Update the global byte count total after flushing the file.
				uint64_t tmp = 0;
				update_file_pos(queued_fd.fd, &queued_fd.byte_count_file, &tmp,
						&status->byte_count_total);

				backup_state_save_file(backup_state, queued_fd.fd,
						queued_fd.rec_count_file);
			}
			else if (backup_state == BACKUP_STATE_ABORTED) {
				// close the backup file without saving
				io_proxy_close2(queued_fd.fd, FILE_PROXY_ABORT);
				cf_free(queued_fd.fd);
			}
		}
	}
	else if (do_backup_save_state) {
		// backing up to a file, save the io proxy to the backup file if necessary
		update_shared_file_pos(backup_args.shared_fd, &status->byte_count_total);

		backup_state_save_file(backup_state, backup_args.shared_fd, 0);
	}

	if (do_backup_save_state) {
		// if we failed for any reason, go through the rest of the backup job
		// queue and mark each of the not-started jobs as not-started in the
		// error file
		backup_thread_args_t args;
		while (cf_queue_pop(job_queue, &args, CF_QUEUE_NOWAIT) == CF_QUEUE_OK) {
			save_job_state(&args);

			if (args.filter.parts_all != NULL) {
				as_partitions_status_release(args.filter.parts_all);
			}
		}

		backup_state_set_global_status(backup_state, status);
	}

	backup_thread_args_t complete_args;
	while (cf_queue_pop(complete_queue, &complete_args, CF_QUEUE_NOWAIT) == CF_QUEUE_OK) {
		if (do_backup_save_state) {
			save_job_state(&complete_args);
		}

		if (complete_args.filter.parts_all != NULL) {
			as_partitions_status_release(complete_args.filter.parts_all);
		}
	}

	backup_status_finish(status);

	ver("Waiting for counter thread");

	if (pthread_join(counter_thread, NULL) != 0) {
		err_code("Error while joining counter thread");
		res = EXIT_FAILURE;
	}

cleanup5:
	// don't catch SIGINT/SIGSTOP while cleaning up
	set_sigaction(no_op);

cleanup4:
	if (conf->output_file != NULL || conf->estimate) {
		// if we are saving the backup state, the shared fd has been passed to the
		// backup state struct, so we are no longer responsible for freeing it
		if (!do_backup_save_state) {
			if (io_proxy_flush(backup_args.shared_fd) != 0) {
				err("Error while flushing shared backup file \"%s\"",
						io_proxy_file_path(backup_args.shared_fd));
				res = EXIT_FAILURE;
			}

			update_shared_file_pos(backup_args.shared_fd, &status->byte_count_total);

			if (!close_file(backup_args.shared_fd)) {
				err("Error while closing shared backup file \"%s\"",
						io_proxy_file_path(backup_args.shared_fd));
				res = EXIT_FAILURE;

				// try to save the backup state
				if (!backup_status_init_backup_state_file(conf->state_file_dst,
							status)) {
					// if this fails for any reason, we have to abort the backup
					backup_status_abort_backup_unsafe(status);
				}

				backup_state = backup_status_get_backup_state(status);
				do_backup_save_state = backup_state != NULL &&
					backup_state != BACKUP_STATE_ABORTED;

				if (do_backup_save_state) {
					backup_state_save_file(backup_state, backup_args.shared_fd, 0);
				}
			}
			else {
				cf_free(backup_args.shared_fd);
			}
		}
	}
	else {
		cf_queue_destroy(backup_args.file_queue);
	}

<<<<<<< HEAD
	if (backup_state == BACKUP_STATE_ABORTED) {
		err("Backup was aborted, meaning the state is unrecoverable");
=======
	if (!check_server_version(status, conf)) {
		goto cleanup3;
	}

	return true;

cleanup3:
	aerospike_close(status->as, &ae);

cleanup2:
	if (status->as != NULL) {
		aerospike_destroy(status->as);
>>>>>>> b2e88964
	}

cleanup3:
	cf_queue_destroy(job_queue);
	cf_queue_destroy(complete_queue);

	if (backup_state != NULL && backup_state != BACKUP_STATE_ABORTED) {
		if (backup_status_one_shot_done(status)) {
			if (backup_state_is_complete(backup_state)) {
				// if the backup state is actually complete, close/flush all
				// of the backup state files and clear the file vector before
				// closing the backup state.
				uint32_t size = backup_state->files.size;
				while (size > 0) {
					backup_state_file_t file_data =
						*(backup_state_file_t*) as_vector_get(&backup_state->files, size - 1);
					io_proxy_t* file = file_data.io_proxy;

					if (io_proxy_flush(file) != 0 ||
							io_proxy_close2(file, FILE_PROXY_EOF) != 0) {
						err("Failed to flush/close backup file %s, saving the backup state",
								io_proxy_file_path(file));
						goto save_backup_state;
					}

					cf_free(file);

					as_vector_remove(&backup_state->files, size - 1);
					size--;
				}

				// if we completed the backup and were able to successfully
				// close all backup files, this was a successful run
				res = EXIT_SUCCESS;
			}
			else {
save_backup_state:
				// only save the backup state if the one shot work finished and at
				// least one partition isn't complete, since one shot work isn't
				// done in backup resumption and it's possible for the backup state
				// to have been created after all scans completed
				if (backup_state_save(backup_state) != 0) {
					err("Failed to save backup state, aborting backup");
				}
				else {
					inf("Backup was interrupted, to resume, run backup with "
							"`--continue %s` and all the same arguments "
							"(except --remove-files)", conf->state_file_dst);
				}
			}
		}
	}

	if (backup_state == BACKUP_STATE_ABORTED) {
		err("Backup aborted, backup state is likely unrecoverable");
	}

	if (loaded_backup_state != NULL) {
		backup_state_free(loaded_backup_state);
		cf_free(loaded_backup_state);
		loaded_backup_state = NULL;
	}

	uint64_t records = as_load_uint64(&status->rec_count_total);
	uint64_t bytes = as_load_uint64(&status->byte_count_total);
	inf("Backed up %" PRIu64 " record(s), %u secondary index(es), %u UDF file(s), "
			"%" PRIu64 " byte(s) in total (~%" PRIu64 " B/rec)", records,
			status->index_count, status->udf_count, bytes,
			records == 0 ? 0 : bytes / records);

	if (mach_fd != NULL && (fprintf(mach_fd,
					"SUMMARY:%" PRIu64 ":%u:%u:%" PRIu64 ":%" PRIu64 "\n",
					records, status->index_count, status->udf_count, bytes,
					records == 0 ? 0 : bytes / records) < 0 ||
				fflush(mach_fd) == EOF)) {
		err_code("Error while writing machine-readable summary");
		res = EXIT_FAILURE;
	}

cleanup2:
	if (mach_fd != NULL) {
		fclose(mach_fd);
	}

	if (res == EXIT_FAILURE) {
		backup_status_destroy(status);
		cf_free(status);
		status = RUN_BACKUP_FAILURE;
	}

cleanup1:
	pop_backup_globals();

	return res == EXIT_FAILURE ? RUN_BACKUP_FAILURE : status;
}

/*
 * Stops the program
 */
static void
stop(void)
{
	backup_status_stop(get_g_backup_conf(), get_g_backup_status());
}

/*
 * Checks if the program has been stopped
 */
static bool
has_stopped(void)
{
	return backup_status_has_stopped(get_g_backup_status());
}

static void
set_sigaction(void (*sig_hand)(int))
{
	sigset_t mask;
	sigemptyset(&mask);
	struct sigaction sa = {
		.sa_handler = sig_hand,
		.sa_mask = mask,
		.sa_flags = 0
	};
	sigaction(SIGINT, &sa, NULL);
	sigaction(SIGTERM, &sa, NULL);
}

static void
push_backup_globals(backup_config_t* conf, backup_status_t* status)
{
	backup_globals_t cur_globals = {
		.conf = conf,
		.status = status
	};
	as_vector_append(&g_globals, &cur_globals);
}

static void
pop_backup_globals()
{
	as_vector_remove(&g_globals, g_globals.size - 1);
}

static void
set_global_status(backup_status_t* status)
{
	backup_globals_t* cur_globals =
		(backup_globals_t*) as_vector_get(&g_globals, g_globals.size - 1);
	as_store_ptr(&cur_globals->status, status);
}

/*
 * Estimates the number of remaining bytes left to back up for a directory
 * backup.
 */
static uint64_t
directory_backup_remaining_estimate(const backup_config_t* conf,
		backup_status_t* status)
{
	uint64_t rec_count_estimate = status->rec_count_estimate;
	uint64_t rec_count_total = as_load_uint64(&status->rec_count_total);

	if (rec_count_total == 0) {
		return conf->file_limit;
	}

	pthread_mutex_lock(&status->committed_count_mutex);
	uint64_t rec_count_total_committed =
		as_load_uint64(&status->rec_count_total_committed);
	uint64_t byte_count_total_committed =
		as_load_uint64(&status->byte_count_total_committed);
	pthread_mutex_unlock(&status->committed_count_mutex);

	uint64_t rec_remain = rec_count_total > rec_count_estimate ? 0 :
		rec_count_estimate - rec_count_total;
	uint64_t rec_size = rec_count_total_committed == 0 ? 0 :
		byte_count_total_committed / rec_count_total_committed;

	ver("%" PRIu64 " remaining record(s), %" PRIu64 " B/rec average size", rec_remain,
			rec_size);

	return rec_remain * rec_size;
}

/*
 * To be called after data has been written to the io_proxy. Checks if any data
 * was written to the file, and if so, updates the global byte counts.
 *
 * This method should only be called in directory mode.
 */
static int
update_file_pos(io_write_proxy_t* fd, uint64_t* byte_count_file,
		uint64_t* byte_count_job, uint64_t* byte_count_total)
{
	int64_t pos = io_write_proxy_bytes_written(fd);
	if (pos < 0) {
		err("Failed to get the file position");
		return -1;
	}
	uint64_t diff = (uint64_t) pos - *byte_count_file;

	*byte_count_file = (uint64_t) pos;
	*byte_count_job += diff;
	as_add_uint64(byte_count_total, diff);

	return 0;
}

/*
 * To be called after data has been written to the shared io_proxy. Checks if any
 * data was written to the file, and if so, updates the global byte counts.
 *
 * This must be called while holding the file_write_mutex lock or when it is
 * known that this thread is the only one modifying byte_count_total.
 */
static int
update_shared_file_pos(io_write_proxy_t* fd, uint64_t* byte_count_total)
{
	int64_t pos = io_write_proxy_bytes_written(fd);
	if (pos < 0) {
		err("Failed to get the file position");
		return -1;
	}

	as_store_uint64(byte_count_total, (uint64_t) pos);

	return 0;
}

/*
 * add bjc->fd to the file queue, returning true if the file was successfully
 * added, and false if it wasn't (in this case the file is closed in abort mode)
 */
static bool
queue_file(backup_job_context_t *bjc)
{
	// add the fd to the queue
	queued_backup_fd_t q = {
		.fd = bjc->fd,
		.rec_count_file = bjc->rec_count_file,
		.byte_count_file = bjc->byte_count_file
	};
	if (cf_queue_push(bjc->file_queue, &q) == CF_QUEUE_OK) {
		int64_t file_size = io_write_proxy_bytes_written(bjc->fd);
		ver("File %s size is %" PRId64 ", pushing to the queue",
				io_proxy_file_path(bjc->fd), file_size);
		return true;
	}

	// if pushing to the queue failed, close the file in abort mode and
	// abort the backup
	ver("Could not commit file %s to queue, aborting backup",
			io_proxy_file_path(bjc->fd));
	backup_status_abort_backup(bjc->status);

	io_proxy_close2(bjc->fd, FILE_PROXY_ABORT);
	return false;
}

/*
 * Closes a backup file and frees the associated I/O buffer.
 *
 * @param fd      The file descriptor of the backup file to be closed.
 */
static bool
close_file(io_write_proxy_t *fd)
{
	ver("Closing backup file");

	int res = io_proxy_close2(fd, FILE_PROXY_EOF);
	if (res != 0) {
		err("Error while closing backup file");
		return false;
	}

	return true;
}

/*
 * Initializes a backup file.
 *
 *   - Creates the backup file.
 *   - Allocates an I/O buffer for it.
 *   - Writes the version header and meta data (e.g., the namespace) to the backup file.
 *
 * @param file_path   The path of the backup file to be created.
 * @param ns          The namespace that is being backed up.
 * @param disk_space  An estimate of the required disk space for the backup file.
 * @param fd          The file descriptor of the created backup file.
 * @param c_opt       The compression mode to be used on the file.
 * @param e_opt       The encryption mode to be used on the file.
 *
 * @result            `true`, if successful.
 */
static bool
open_file(const char *file_path, const char *ns, uint64_t disk_space,
		io_write_proxy_t *fd, compression_opt c_opt,
		encryption_opt e_opt, encryption_key_t* pkey)
{
	const char* real_path;

	ver("Opening backup file %s", file_path);

	if (file_path == NULL) {
		ver("Backup up to \"/dev/null\" for estimate");

		real_path = "/dev/null";

		if (io_write_proxy_init(fd, real_path, disk_space) != 0) {
			return false;
		}
	}
	else if (file_proxy_is_std_path(file_path)) {
		ver("Backup up to stdout");

		real_path = "stdout";

		if (io_write_proxy_init(fd, file_path, disk_space) != 0) {
			return false;
		}
	}
	else {
		ver("Creating backup file at %s", file_path);

		real_path = file_path;

		if (io_write_proxy_init(fd, file_path, disk_space) != 0) {
			return false;
		}
	}

	ver("Initializing backup file %s", file_path);

	io_proxy_init_compression(fd, c_opt);
	io_proxy_init_encryption(fd, pkey, e_opt);

	if (io_proxy_printf(fd, "Version " VERSION_3_1 "\n") < 0) {
		err("Error while writing header to backup file %s", real_path);
		goto cleanup1;
	}

	if (io_proxy_printf(fd, META_PREFIX META_NAMESPACE " %s\n", escape(ns)) < 0) {
		err("Error while writing meta data to backup file %s", real_path);
		goto cleanup1;
	}

	return true;

cleanup1:
	close_file(fd);
	return false;
}

/*
 * Wrapper around close_file(). Used when backing up to a directory.
 *
 * @param bjc  The backup job context of the backup thread that's closing the backup file.
 *
 * @result     `true`, if successful.
 */
static bool
close_dir_file(backup_job_context_t *bjc)
{
	bool ret = true;

	// flush the file before calculating the size
	if (io_proxy_flush(bjc->fd) == EOF) {
		err("Error while flushing backup file %s", io_proxy_file_path(bjc->fd));
		ret = false;
	}
	int64_t file_size = io_write_proxy_bytes_written(bjc->fd);

	if (!ret || (uint64_t) file_size < bjc->conf->file_limit) {
		return queue_file(bjc) && ret;
	}

	pthread_mutex_lock(&bjc->status->committed_count_mutex);
	as_add_uint64(&bjc->status->rec_count_total_committed, (int64_t) bjc->rec_count_file);
	as_add_uint64(&bjc->status->byte_count_total_committed, file_size);
	pthread_mutex_unlock(&bjc->status->committed_count_mutex);

	ver("File size is %" PRId64 " for %s", file_size, io_proxy_file_path(bjc->fd));

	if (!close_file(bjc->fd)) {
		stop();
		queue_file(bjc);
		return false;
	}

	cf_free(bjc->fd);
	bjc->fd = NULL;

	return true;
}

/*
 * Wrapper around open_file(). Used when backing up to a directory.
 *
 *   - Generates a backup file name.
 *   - Estimates the disk space required for all remaining backup files based on the average
 *        record size seen so far.
 *   - Invokes open_file().
 *
 * @param bjc  The backup job context of the backup thread that's creating the backup file.
 *
 * @result     `true` if successful, `false` otherwise
 */
static bool
open_dir_file(backup_job_context_t *bjc)
{
	queued_backup_fd_t queued_fd;
	if (cf_queue_pop(bjc->file_queue, &queued_fd, CF_QUEUE_NOWAIT) == CF_QUEUE_OK) {

		ver("Found %s in queue", io_proxy_file_path(queued_fd.fd));

		bjc->fd = queued_fd.fd;
		bjc->rec_count_file = queued_fd.rec_count_file;
		bjc->byte_count_file = queued_fd.byte_count_file;
	}
	else {
		uint64_t remaining_bytes =
			directory_backup_remaining_estimate(bjc->conf, bjc->status);

		if (file_proxy_path_type(bjc->conf->directory) == FILE_PROXY_TYPE_LOCAL) {
			uint64_t disk_space = disk_space_remaining(bjc->conf->directory);
			if (disk_space < remaining_bytes) {
				inf("Warning: %" PRIu64 " bytes of disk space remaining, but "
						"the expected total backup size is %" PRIu64,
						disk_space, remaining_bytes);
			}
		}

		bjc->fd = (io_write_proxy_t*) cf_malloc(sizeof(io_write_proxy_t));

		if (bjc->fd == NULL) {
			err("Failed to malloc %zu bytes for io_write_proxy_t",
					sizeof(io_write_proxy_t));
			return false;
		}

		uint64_t file_path_size = (size_t) snprintf(NULL, 0, "%s/%s_%05d.asb",
				bjc->conf->directory,
				bjc->conf->prefix == NULL ? bjc->conf->ns : bjc->conf->prefix,
				0);

		char* file_path = (char*) cf_malloc((file_path_size + 1) * sizeof(char));
		if (file_path == NULL) {
			err("Unable to malloc file path name of length %" PRIu64, file_path_size);
			return false;
		}

		pthread_mutex_lock(&bjc->status->dir_file_init_mutex);
		int64_t file_count = as_load_int64(&bjc->status->file_count);

		snprintf(file_path, file_path_size + 1, "%s/%s_%05" PRId64 ".asb",
				bjc->conf->directory,
				bjc->conf->prefix == NULL ? bjc->conf->ns : bjc->conf->prefix,
				file_count);

		if (!open_file(file_path, bjc->conf->ns,
					MIN(remaining_bytes, bjc->conf->file_limit), bjc->fd,
					bjc->conf->compress_mode, bjc->conf->encrypt_mode,
					bjc->conf->pkey)) {
			pthread_mutex_unlock(&bjc->status->dir_file_init_mutex);
			cf_free(file_path);
			return false;
		}
		cf_free(file_path);

		bjc->rec_count_file = 0;
		bjc->byte_count_file = 0;
		if (update_file_pos(bjc->fd, &bjc->byte_count_file, &bjc->byte_count_job,
					&bjc->status->byte_count_total) < 0) {
			pthread_mutex_unlock(&bjc->status->dir_file_init_mutex);
			return false;
		}

		as_store_int64(&bjc->status->file_count, file_count + 1);
		pthread_mutex_unlock(&bjc->status->dir_file_init_mutex);
	}

	return true;
}

/*
 * Loads the backup state from the file path given and returns a pointer to it.
 */
static backup_state_t*
load_backup_state(const char* state_file_path)
{
	backup_state_t* state = (backup_state_t*) cf_malloc(sizeof(backup_state_t));

	if (state == NULL) {
		err("Failed to allocate %zu bytes for backup state struct",
				sizeof(backup_state_t));
		return NULL;
	}

	if (backup_state_load(state, state_file_path) != 0) {
		err("Failed to load backup state file %s", state_file_path);
		cf_free(state);
		return NULL;
	}

	return state;
}

static void
save_job_state(const backup_thread_args_t* args)
{
	const as_partition_filter* filter = &args->filter;

	if (filter->parts_all == NULL) {
		pthread_mutex_lock(&args->status->stop_lock);
		backup_state_t* state = backup_status_get_backup_state(args->status);

		if (state == BACKUP_STATE_ABORTED) {
			pthread_mutex_unlock(&args->status->stop_lock);
			return;
		}

		for (uint32_t part_id = filter->begin; part_id < filter->begin + filter->count;
				part_id++) {
			backup_state_mark_not_started(state, (uint16_t) part_id);
		}

		pthread_mutex_unlock(&args->status->stop_lock);
	}
	else {
		// if we are saving a resumed backup job, parts_all will have been
		// initialized even for the backup jobs still on the queue, and we want
		// to preserve the status of those states
		backup_status_save_scan_state(args->status, filter->parts_all);
	}
}

static bool
complete_job(cf_queue* complete_queue, const backup_thread_args_t* args)
{
	if (cf_queue_push(complete_queue, args) != CF_QUEUE_OK) {
		err("Failed to push completed scan job args to complete queue");
		return false;
	}
	else if (args->filter.parts_all != NULL) {
		as_partitions_status_reserve(args->filter.parts_all);
	}

	return true;
}

/*
 * Initializes the as_scan object according to the backup job context.
 */
static as_scan*
prepare_scan(as_scan* scan, const backup_job_context_t* bjc)
{
	if (as_scan_init(scan, bjc->conf->ns, bjc->status->set) == NULL) {
		return NULL;
	}
	const backup_config_t* conf = bjc->conf;

	scan->deserialize_list_map = false;
	scan->paginate = true;
	scan->no_bins = bjc->conf->no_bins;

	if (conf->bin_list != NULL && !init_scan_bins(conf->bin_list, scan)) {
		err("Error while setting scan bin list");
		as_scan_destroy(scan);
		return NULL;
	}

	return scan;
}

/*
 * Callback function for the cluster node scan. Passed to `aerospike_scan_partitions()`.
 *
 * @param val   The record to be processed. `NULL` indicates scan completion.
 * @param cont  The user-specified context passed to `aerospike_scan_partitions()`.
 *
 * @result      `false` to abort the scan, `true` to keep going.
 */
static bool
scan_callback(const as_val *val, void *cont)
{
	backup_job_context_t *bjc = cont;

	if (val == NULL) {
		ver("Received scan end marker");

		return true;
	}

	if (backup_status_has_stopped(bjc->status)) {
		ver("Callback detected failure");

		bjc->interrupted = true;
		return false;
	}

	as_record *rec = as_record_fromval(val);

	if (rec == NULL) {
		err("Received value of unexpected type %d", (int32_t)as_val_type(val));
		bjc->interrupted = true;
		return false;
	}

	if (rec->key.ns[0] == 0) {
		err("Received record without namespace, generation %d, %d bin(s)", rec->gen,
				rec->bins.size);
		bjc->interrupted = true;
		return false;
	}

	// backing up to a directory: switch backup files when reaching the file size limit
	if (bjc->conf->directory != NULL && bjc->byte_count_file >= bjc->conf->file_limit) {
		ver("Crossed %" PRIu64 " bytes, switching backup file", bjc->conf->file_limit);

		if (!close_dir_file(bjc)) {
			err("Error while closing old backup file");
			bjc->interrupted = true;
			return false;
		}

		if (!open_dir_file(bjc)) {
			err("Error while opening new backup file");
			bjc->interrupted = true;
			return false;
		}
	}

	// backing up to a single backup file: allow one thread at a time to write
	if (bjc->conf->output_file != NULL || bjc->conf->estimate) {
		safe_lock(&bjc->status->file_write_mutex);
	}

	bool ok;
	if (bjc->conf->estimate) {
		uint32_t sample_idx = as_faa_uint32(bjc->n_samples, 1);
		if (sample_idx >= bjc->conf->n_estimate_samples) {
			as_store_uint32(bjc->n_samples, bjc->conf->n_estimate_samples);
			inf("Backed up enough samples for estimate");
			safe_unlock(&bjc->status->file_write_mutex);
			return false;
		}

		int64_t prev_pos = io_write_proxy_absolute_pos(bjc->fd);
		ok = bjc->status->encoder.put_record(bjc->fd, bjc->conf->compact, rec);
		int64_t post_pos = io_write_proxy_absolute_pos(bjc->fd);

		if (prev_pos < 0 || post_pos < 0) {
			err("Error reading the file position from the io_proxy while running estimate");
			ok = false;
		}

		bjc->samples[sample_idx] = (uint64_t) (post_pos - prev_pos);
	}
	else {
		ok = bjc->status->encoder.put_record(bjc->fd, bjc->conf->compact, rec);
	}

	++bjc->rec_count_file;
	++bjc->rec_count_job;
	as_incr_uint64(&bjc->status->rec_count_total);

	if (bjc->conf->output_file != NULL) {
		if (update_shared_file_pos(bjc->fd, &bjc->status->byte_count_total) < 0) {
			ok = false;
		}
	}
	else {
		if (update_file_pos(bjc->fd, &bjc->byte_count_file, &bjc->byte_count_job,
					&bjc->status->byte_count_total) < 0) {
			ok = false;
		}
	}

	if (bjc->conf->output_file != NULL || bjc->conf->estimate) {
		safe_unlock(&bjc->status->file_write_mutex);
	}

	if (!ok) {
		err("Error while storing record in backup file, aborting scan. The "
				"backup state is currently unrecoverable in this state, so "
				"backup resumption is not possible.");
		backup_status_abort_backup(bjc->status);
		bjc->interrupted = true;
		return false;
	}

	if (bjc->conf->bandwidth > 0) {
		safe_lock(&bjc->status->bandwidth_mutex);

		while (as_load_uint64(&bjc->status->byte_count_total) >=
				as_load_uint64(&bjc->status->byte_count_limit) &&
				!backup_status_has_stopped(bjc->status)) {
			safe_wait(&bjc->status->bandwidth_cond,
					&bjc->status->bandwidth_mutex);
		}

		safe_unlock(&bjc->status->bandwidth_mutex);
	}

	return true;
}

/*
 * Stores secondary index information.
 *
 *   - Retrieves the information from the cluster.
 *   - Parses the information.
 *   - Invokes backup_encoder.put_secondary_index() to store it.
 *
 * @param bjc  The backup job context of the backup thread that's backing up the indexes.
 *
 * @result     `true`, if successful.
 */
static bool
process_secondary_indexes(backup_job_context_t *bjc)
{
	ver("Processing secondary indexes");

	bool res = false;

	size_t value_size = sizeof "sindex-list:ns=" - 1 + strlen(bjc->conf->ns) + 1;
	char value[value_size];
	snprintf(value, value_size, "sindex-list:ns=%s", bjc->conf->ns);

	as_policy_info policy;
	as_policy_info_init(&policy);
	policy.timeout = TIMEOUT;

	char *resp =  NULL;
	as_error ae;

	if (aerospike_info_any(bjc->status->as, &ae, &policy, value, &resp) != AEROSPIKE_OK) {
		err("Error while retrieving secondary index info - code %d: %s at %s:%d", ae.code,
				ae.message, ae.file, ae.line);
		goto cleanup0;
	}

	char *info_str;

	if (as_info_parse_single_response(resp, &info_str) != AEROSPIKE_OK) {
		err("Error while parsing single info_str response");
		goto cleanup1;
	}

	size_t info_len = strlen(info_str);

	if (info_str[info_len - 1] == ';') {
		info_str[info_len - 1] = 0;
	}

	if (info_str[0] == 0) {
		inf("No secondary indexes");
		res = true;
		goto cleanup1;
	}

	as_vector info_vec;
	as_vector_inita(&info_vec, sizeof (void *), 25);
	split_string(info_str, ';', false, &info_vec);

	inf("Backing up %u secondary index(es)", info_vec.size);
	int32_t skipped = 0;
	char *clone = safe_strdup(info_str);
	index_param index;

	for (uint32_t i = 0; i < info_vec.size; ++i) {
		char *index_str = as_vector_get_ptr(&info_vec, i);

		if (!parse_index_info((char*) bjc->conf->ns, index_str, &index)) {
			err("Error while parsing secondary index info string %s", clone);
			goto cleanup2;
		}

		ver("Storing index %s", index.name);

		uint32_t n_sets = bjc->conf->set_list.size;
		if (n_sets == 0 || (index.set != NULL &&
					str_vector_contains(&bjc->conf->set_list, index.set))) {

			// backing up to a single backup file: allow one thread at a time to write
			if (bjc->conf->output_file != NULL || bjc->conf->estimate) {
				safe_lock(&bjc->status->file_write_mutex);
			}

			bool ok = bjc->status->encoder.put_secondary_index(bjc->fd, &index);

			if (bjc->conf->output_file != NULL || bjc->conf->estimate) {
				safe_unlock(&bjc->status->file_write_mutex);
			}

			if (!ok) {
				err("Error while storing secondary index in backup file");
				goto cleanup3;
			}

			if (bjc->conf->output_file != NULL) {
				if (update_shared_file_pos(bjc->fd, &bjc->status->byte_count_total) < 0) {
					err("Error while storing secondary index in backup file");
					goto cleanup3;
				}
			}
			else {
				if (update_file_pos(bjc->fd, &bjc->byte_count_file, &bjc->byte_count_job,
							&bjc->status->byte_count_total) < 0) {
					err("Error while storing secondary index in backup file");
					goto cleanup3;
				}
			}
		}
		else {
			++skipped;
		}

		as_vector_destroy(&index.path_vec);
	}

	bjc->status->index_count = info_vec.size;
	res = true;

	if (skipped > 0) {
		inf("Skipped %d index(es) with unwanted set(s)", skipped);
	}

	goto cleanup2;

cleanup3:
	as_vector_destroy(&index.path_vec);

cleanup2:
	as_vector_destroy(&info_vec);
	cf_free(clone);

cleanup1:
	cf_free(resp);

cleanup0:
	return res;
}

/*
 * Stores UDF files.
 *
 *   - Retrieves the UDF files from the cluster.
 *   - Invokes backup_encoder.put_udf_file() to store each of them.
 *
 * @param bjc  The backup job context of the backup thread that's backing up the UDF files.
 *
 * @result     `true`, if successful.
 */
static bool
process_udfs(backup_job_context_t *bjc)
{
	ver("Processing UDFs");

	bool res = false;

	as_udf_files files;
	as_udf_files_init(&files, MAX_UDF_FILES);

	as_policy_info policy;
	as_policy_info_init(&policy);
	policy.timeout = TIMEOUT;
	as_error ae;

	if (aerospike_udf_list(bjc->status->as, &ae, &policy, &files) != AEROSPIKE_OK) {
		err("Error while listing UDFs - code %d: %s at %s:%d", ae.code, ae.message, ae.file,
				ae.line);
		goto cleanup1;
	}

	if (files.size == MAX_UDF_FILES) {
		err("Too many UDF files (%u or more)", MAX_UDF_FILES);
		goto cleanup2;
	}

	inf("Backing up %u UDF file(s)", files.size);
	as_udf_file file;
	as_udf_file_init(&file);

	for (uint32_t i = 0; i < files.size; ++i) {
		ver("Fetching UDF file %u: %s", i + 1, files.entries[i].name);

		if (aerospike_udf_get(bjc->status->as, &ae, &policy, files.entries[i].name,
				files.entries[i].type, &file) != AEROSPIKE_OK) {
			err("Error while fetching UDF file %s - code %d: %s at %s:%d", files.entries[i].name,
					ae.code, ae.message, ae.file, ae.line);
			goto cleanup2;
		}

		// backing up to a single backup file: allow one thread at a time to write
		if (bjc->conf->output_file != NULL || bjc->conf->estimate) {
			safe_lock(&bjc->status->file_write_mutex);
		}

		bool ok = bjc->status->encoder.put_udf_file(bjc->fd, &file);

		if (bjc->conf->output_file != NULL || bjc->conf->estimate) {
			safe_unlock(&bjc->status->file_write_mutex);
		}

		if (!ok) {
			err("Error while storing UDF file in backup file");
			goto cleanup2;
		}

		if (bjc->conf->output_file != NULL) {
			if (update_shared_file_pos(bjc->fd, &bjc->status->byte_count_total) < 0) {
				err("Error while storing UDF file in backup file");
				goto cleanup2;
			}
		}
		else {
			if (update_file_pos(bjc->fd, &bjc->byte_count_file, &bjc->byte_count_job,
						&bjc->status->byte_count_total) < 0) {
				err("Error while storing UDF file in backup file");
				goto cleanup2;
			}
		}

		as_udf_file_destroy(&file);
		as_udf_file_init(&file);
	}

	bjc->status->udf_count = files.size;
	res = true;

cleanup2:
	as_udf_file_destroy(&file);

cleanup1:
	as_udf_files_destroy(&files);
	return res;
}

/*
 * Main backup worker thread function.
 *
 *   - Pops the backup_thread_args for a cluster node off the job queue.
 *   - Initializes a backup_job_context_t for that cluster node.
 *   - If backing up to a single file: uses the provided shared file descriptor,
 *       backup_thread_args.shared_fd.
 *   - If backing up to a directory: creates a new backup file by invoking
 *       open_dir_file().
 *   - If handling the first job from the queue: stores secondary index
 *       information and UDF file by invoking process_secondary_indexes() and
 *       process_udfs().
 *   - Initiates a node or partition scan with scan_callback() as the callback
 *       and the initialized backup_job_context_t as user-specified context.
 *
 * @param cont  The job queue.
 *
 * @result      `EXIT_SUCCESS` on success, `EXIT_FAILURE` otherwise.
 */
static void *
backup_thread_func(void *cont)
{
	ver("Entering backup thread 0x%" PRIx64, (uint64_t)pthread_self());

	cf_queue *job_queue = cont;
	void *res = (void *)EXIT_FAILURE;

	while (true) {
		if (has_stopped()) {
			ver("Backup thread detected failure");

			break;
		}

		backup_thread_args_t args;
		int32_t q_res = cf_queue_pop(job_queue, &args, CF_QUEUE_NOWAIT);

		if (q_res == CF_QUEUE_EMPTY) {
			ver("Job queue is empty");

			res = (void *)EXIT_SUCCESS;
			break;
		}

		if (q_res != CF_QUEUE_OK) {
			err("Error while picking up backup job");
			stop();
			break;
		}

		backup_job_context_t bjc;
		as_scan* scan_ptr;
		bjc.conf = args.conf;
		bjc.status = args.status;
		bjc.interrupted = false;
		if (args.conf->output_file != NULL) {
			bjc.shared_fd = args.shared_fd;
		}
		else {
			bjc.file_queue = args.file_queue;
		}
		bjc.fd = NULL;
		bjc.rec_count_job = 0;
		bjc.byte_count_job = 0;
		bjc.samples = args.samples;
		bjc.n_samples = args.n_samples;

		if (args.filter.digest.init) {
			uint32_t id = as_partition_getid(args.filter.digest.value,
					bjc.status->as->cluster->n_partitions);
			uint32_t len = cf_b64_encoded_len(sizeof(args.filter.digest.value));
			char* str = cf_malloc(len + 1);
	
			cf_b64_encode(args.filter.digest.value, sizeof(args.filter.digest.value), str);
			str[len] = 0;
			sprintf(bjc.desc, "partition %u after %s", id, str);
			cf_free(str);
		}
		else if (args.filter.count > 0) {
			if (args.filter.count == 1) {
				sprintf(bjc.desc, "partition %u", args.filter.begin);
			}
			else {
				sprintf(bjc.desc, "%u partitions from %u to %u", args.filter.count,
						args.filter.begin, args.filter.begin + args.filter.count - 1);
			}
		}
		else {
			sprintf(bjc.desc, "whole namespace");
		}

		// backing up to a single backup file: use the provided shared file descriptor for
		// the current job
		if (bjc.conf->output_file != NULL || bjc.conf->estimate) {
			ver("Using shared file descriptor");

			bjc.fd = bjc.shared_fd;
		}
		// backing up to a directory: create the first backup file for the current job
		else if (bjc.conf->directory != NULL) {
			if (!open_dir_file(&bjc)) {
				err("Error while opening first backup file");
				stop();
				save_job_state(&args);
				break;
			}
		}

		if ((scan_ptr = prepare_scan(&bjc.scan, &bjc)) == NULL) {
			err("Failed to prepare scan object");
			stop();
			goto close_file;
		}

		// if we got the first job in the queue, take care of secondary indexes and UDF files
		if (args.first) {
			ver("Picked up first job, doing one shot work");

			if (io_proxy_printf(bjc.fd, META_PREFIX META_FIRST_FILE "\n") < 0) {
				err("Error while writing meta data to backup file");
				stop();
				goto close_file;
			}

			if (bjc.conf->output_file != NULL) {
				if (update_shared_file_pos(bjc.fd, &bjc.status->byte_count_total) < 0) {
					err("Error while writing meta prefix header");
					stop();
					goto close_file;
				}
			}
			else {
				if (update_file_pos(bjc.fd, &bjc.byte_count_file, &bjc.byte_count_job,
							&bjc.status->byte_count_total) < 0) {
					err("Error while writing meta prefix header");
					stop();
					goto close_file;
				}
			}

			if (bjc.conf->no_indexes) {
				ver("Skipping index backup");
			} else if (!process_secondary_indexes(&bjc)) {
				err("Error while processing secondary indexes");
				stop();
				goto close_file;
			}

			if (bjc.conf->no_udfs) {
				ver("Skipping UDF backup");
			} else if (!process_udfs(&bjc)) {
				err("Error while processing UDFs");
				stop();
				goto close_file;
			}

			if (bjc.conf->estimate) {
				bjc.status->header_size = (uint64_t) io_write_proxy_absolute_pos(bjc.fd);
			}

			ver("Signaling one shot work completion");

			// all other jobs wait until the first job is done with the secondary indexes and UDF files
			backup_status_signal_one_shot(bjc.status);
		} else {
			ver("Ensuring one shot work completion");

			backup_status_wait_one_shot(bjc.status);

			if (backup_status_has_stopped(bjc.status)) {
				goto close_file;
			}
		}

		inf("Starting backup for %s", bjc.desc);

		as_error ae;
		as_status status;

		if (bjc.conf->no_records) {
			ver("Skipping record backup");
			status = AEROSPIKE_OK;
		} else {
			status = aerospike_scan_partitions(bjc.status->as, &ae,
					bjc.status->policy, &bjc.scan, &args.filter, scan_callback,
					&bjc);

			// update args.filter with the newly created parts_all object in
			// scan_partitions if it wasn't initialized in args.filter already
			if (args.filter.parts_all == NULL) {
				as_partitions_status_reserve(bjc.scan.parts_all);
				as_partition_filter_set_partitions(&args.filter, bjc.scan.parts_all);
			}
		}

		if (status != AEROSPIKE_OK) {
			if (ae.code == AEROSPIKE_OK) {
				inf("Abort scan for %s", bjc.desc);
			} else {
				err("Error while running scan for %s - code %d: %s at %s:%d", bjc.desc,
						ae.code, ae.message, ae.file, ae.line);
			}

			stop();
			goto close_file;
		}

		if (!bjc.interrupted) {
			inf("Completed backup for %s, records: %" PRIu64 ", size: %" PRIu64 " "
					"(~%" PRIu64 " B/rec)", bjc.desc, bjc.rec_count_job,
					bjc.byte_count_job,
					bjc.rec_count_job == 0 ? 0 : bjc.byte_count_job / bjc.rec_count_job);
		}
		else {
			inf("Backup of %s interrupted, records: %" PRIu64 ", size: %" PRIu64 " "
					"(~%" PRIu64 " B/rec)", bjc.desc, bjc.rec_count_job,
					bjc.byte_count_job,
					bjc.rec_count_job == 0 ? 0 : bjc.byte_count_job / bjc.rec_count_job);

			stop();
		}

close_file:
		// backing up to a single backup file: do nothing
		if (bjc.conf->output_file != NULL) {
			ver("Not closing shared file descriptor");

			bjc.fd = NULL;
		}
		// backing up to a directory: close the last backup file for the current job
		else if (bjc.conf->directory != NULL) {
			if (!close_dir_file(&bjc)) {
				err("Error while closing backup file");
				cf_free(bjc.fd);
				bjc.fd = NULL;
				stop();
			}
		}

		if (scan_ptr == NULL || scan_ptr->parts_all == NULL) {
			// it's possible scan_ptr->parts_all == NULL and we haven't failed
			// if no_records is set
			if (backup_config_can_resume(args.conf) &&
					backup_status_has_stopped(args.status)) {
				save_job_state(&args);
			}
		}
		else if (backup_config_can_resume(args.conf) &&
				backup_status_has_stopped(args.status)) {
			backup_status_save_scan_state(args.status, scan_ptr->parts_all);
		}
		else if (!complete_job(args.complete_queue, &args)) {
			stop();
			if (backup_config_can_resume(args.conf)) {
				backup_status_save_scan_state(args.status, scan_ptr->parts_all);
			}
		}

		if (args.filter.parts_all != NULL) {
			as_partitions_status_release(args.filter.parts_all);
		}

		as_scan_destroy(scan_ptr);
	}

	if (res != (void *)EXIT_SUCCESS) {
		ver("Indicating failure to other threads");

		stop();
	}

	ver("Leaving backup thread");

	return res;
}

/*
 * Main counter thread function.
 *
 *   - Outputs human-readable and machine-readable progress information.
 *   - If throttling is active: increases the I/O quota every second.
 *
 * @param cont  The arguments for the thread, passed as a counter_thread_args.
 *
 * @result      Always `EXIT_SUCCESS`.
 */
static void *
counter_thread_func(void *cont)
{
	ver("Entering counter thread 0x%" PRIx64, (uint64_t)pthread_self());

	counter_thread_args *args = (counter_thread_args *)cont;
	const backup_config_t *conf = args->conf;
	backup_status_t *status = args->status;

	cf_clock prev_ms = cf_getms();

	uint32_t iter = 0;
	cf_clock print_prev_ms = prev_ms;
	uint64_t print_prev_bytes = as_load_uint64(&status->byte_count_total);
	uint64_t print_prev_recs = as_load_uint64(&status->rec_count_total);

	uint64_t mach_prev_recs = print_prev_recs;

	while (true) {
		backup_status_sleep_for(status, 1);

		cf_clock now_ms = cf_getms();
		uint32_t ms = (uint32_t)(now_ms - prev_ms);
		prev_ms = now_ms;

		if (status->rec_count_estimate > 0) {
			uint64_t now_bytes = as_load_uint64(&status->byte_count_total);
			uint64_t now_recs = as_load_uint64(&status->rec_count_total);

			int32_t percent = (int32_t)(now_recs * 100 / status->rec_count_estimate);

			// rec_count_estimate may be a little off, make sure that we only print up to 99%
			if (percent < 100) {
				if (iter++ % 10 == 0) {
					uint32_t ms = (uint32_t)(now_ms - print_prev_ms);
					print_prev_ms = now_ms;

					uint64_t bytes = now_bytes - print_prev_bytes;
					uint64_t recs = now_recs - print_prev_recs;

					int32_t eta = recs == 0 ? -1 :
						(int32_t)(((uint64_t) status->rec_count_estimate - now_recs) *
								ms / recs / 1000);
					char eta_buff[ETA_BUF_SIZE];
					format_eta(eta, eta_buff, sizeof eta_buff);

					print_prev_recs = now_recs;
					print_prev_bytes = now_bytes;

					inf("%d%% complete (~%" PRIu64 " KiB/s, ~%" PRIu64 " rec/s, "
							"~%" PRIu64 " B/rec)",
							percent, ms == 0 ? 0 : bytes * 1000 / 1024 / ms,
							ms == 0 ? 0 : recs * 1000 / ms, recs == 0 ? 0 : bytes / recs);

					if (eta >= 0) {
						inf("~%s remaining", eta_buff);
					}
				}

				if (args->mach_fd != NULL) {
					uint64_t recs = now_recs - mach_prev_recs;

					int32_t eta = recs == 0 ? -1 :
						(int32_t)(((uint64_t) status->rec_count_estimate - now_recs) *
								ms / recs / 1000);
					char eta_buff[ETA_BUF_SIZE];
					format_eta(eta, eta_buff, sizeof eta_buff);

					mach_prev_recs = now_recs;

					if ((fprintf(args->mach_fd, "PROGRESS:%d\n", percent) < 0 ||
							fflush(args->mach_fd) == EOF)) {
						err_code("Error while writing machine-readable progress");
					}

					if (eta >= 0 && (fprintf(args->mach_fd, "REMAINING:%s\n", eta_buff) < 0 ||
							fflush(args->mach_fd) == EOF)) {
						err_code("Error while writing machine-readable remaining time");
					}
				}
			}
		}

		safe_lock(&status->bandwidth_mutex);

		if (conf->bandwidth > 0) {
			if (ms > 0) {
				as_store_uint64(&status->byte_count_limit,
						status->byte_count_limit + conf->bandwidth * 1000 / ms);
			}

			safe_signal(&status->bandwidth_cond);
		}

		bool tmp_stop = backup_status_has_finished(status) ||
			backup_status_has_stopped(status);
		safe_unlock(&status->bandwidth_mutex);

		if (tmp_stop) {
			break;
		}
	}

	ver("Leaving counter thread");

	return (void *)EXIT_SUCCESS;
}

/*
 * Parses a `bin-name[,bin-name[,...]]` string of bin names and initializes a scan from it.
 *
 * @param bin_list  The string to be parsed.
 * @param scan      The scan to be initialized.
 *
 * @result          `true`, if successful.
 */
static bool
init_scan_bins(char *bin_list, as_scan *scan)
{
	bool res = false;
	char *clone = safe_strdup(bin_list);
	as_vector bin_vec;
	as_vector_inita(&bin_vec, sizeof (void *), 25);

	if (bin_list[0] == 0) {
		err("Empty bin list");
		goto cleanup1;
	}

	split_string(bin_list, ',', true, &bin_vec);

	as_scan_select_init(scan, (uint16_t)bin_vec.size);

	for (uint32_t i = 0; i < bin_vec.size; ++i) {
		if (!as_scan_select(scan, as_vector_get_ptr(&bin_vec, i))) {
			err("Error while selecting bin %s", (char *)as_vector_get_ptr(&bin_vec, i));
			goto cleanup1;
		}
	}

	res = true;

cleanup1:
	as_vector_destroy(&bin_vec);
	cf_free(clone);
	return res;
}

/*
 * Reads the backup progress statuses from the state file and narrows the
 * partition ranges/digests in the partition_filters vector.
 *
 * This method also validates the partition ranges/digests, i.e. ensures that
 * they cover all partitions in the backup file, failing if that is not the
 * case.
 */
static bool
narrow_partition_filters(backup_state_t* state, as_vector* partition_filters)
{
	for (uint32_t i = 0; i < partition_filters->size; i++) {
		as_partition_filter* filter = (as_partition_filter*)
			as_vector_get(partition_filters, i);
		as_partitions_status* parts_all;
		as_digest_value digest_val;

		parts_all = cf_malloc(sizeof(as_partitions_status) +
				filter->count * sizeof(as_partition_status));
		if (parts_all == NULL) {
			err("Unable to malloc %zu bytes for as_partitions_status\n",
					sizeof(as_partitions_status) +
					filter->count * sizeof(as_partition_status));
			return false;
		}

		parts_all->ref_count = 1;
		parts_all->part_begin = filter->begin;
		parts_all->part_count = filter->count;
		parts_all->done = false;
		parts_all->retry = false;

		for (uint16_t part_id = filter->begin; part_id < filter->begin + filter->count;
				part_id++) {
			uint8_t status = backup_state_get_status(state, part_id, digest_val);
			as_partition_status* pstat = &parts_all->parts[part_id - filter->begin];
			pstat->part_id = part_id;
			pstat->retry = false;
			pstat->bval = 0;

			switch (status) {
				case BACKUP_STATE_STATUS_NONE:
					err("Partition %u was not saved in the backup state file", part_id);
					cf_free(parts_all);
					return false;

				case BACKUP_STATE_STATUS_NOT_STARTED:
				case BACKUP_STATE_STATUS_COMPLETE_EMPTY:
					if (filter->digest.init) {
						memcpy(pstat->digest.value, digest_val, sizeof(as_digest_value));
						pstat->digest.init = true;
					}
					else {
						pstat->digest.init = false;
					}

					break;

				case BACKUP_STATE_STATUS_INCOMPLETE:
				case BACKUP_STATE_STATUS_COMPLETE:
					// if the partition filter has an after-digest, verify that
					// it is no greater than the digest we're resuming from
					if (filter->digest.init) {
						// digests are iterated over in reverse order, hence the < 0
						if (memcmp(filter->digest.value, digest_val,
									sizeof(as_digest_value)) < 0) {
							uint32_t len = cf_b64_encoded_len(sizeof(as_digest_value));
							char* digest_str = alloca(len + 1);
							char* digest_val_str = alloca(len + 1);
							cf_b64_encode(filter->digest.value, sizeof(as_digest_value),
									digest_str);
							digest_str[len] = '\0';
							cf_b64_encode(digest_val, sizeof(as_digest_value),
									digest_val_str);
							digest_val_str[len] = '\0';

							err("Digest value %s is below the after-digest %s of "
									"partition %u", digest_str, digest_val_str, part_id);

							cf_free(parts_all);
							return false;
						}
					}

					memcpy(pstat->digest.value, digest_val, sizeof(as_digest_value));
					pstat->digest.init = true;
					break;
			}

			backup_state_clear_partition(state, part_id);
		}

		as_partition_filter_set_partitions(filter, parts_all);
	}

	// check to see that every partition in the backup file was covered by some
	// partition filter
	for (uint16_t part_id = 0; part_id < MAX_PARTITIONS; part_id++) {
		as_digest_value digest_val;
		uint8_t status = backup_state_get_status(state, part_id, digest_val);
		if (status != BACKUP_STATE_STATUS_NONE) {
			err("Error while narrowing partition filters from backup state file: "
					"partition %u was not covered by any partition range",
					part_id);
			return false;
		}
	}

	return true;
}

<<<<<<< HEAD
static distr_stats_t
calc_record_stats(uint64_t* samples, uint32_t n_samples)
=======
/*
 * Parses a list of set names to either a single-set scan or a multi-set
 * expression filter.
 *
 * If only one set is given, set_name is populated with that set. Otherwise, if
 * multiple sets are given, set_list_expr is populated with an expression
 * selecting for that list of sets.
 */
static bool
parse_sets(const as_vector* set_list, char* set_name, exp_component_t* set_list_expr)
{
	uint64_t i = 0;
	if (set_list->size == 0) {
		// no sets in the list, keep default args in both scan and policy to
		// scan the entire namespace
		return true;
	}
	else if (set_list->size == 1) {
		// safe to use strcpy here because we have already verified that the
		// length of the set name is < AS_SET_MAX_SIZE
		strcpy(set_name, (const char*) as_vector_get((as_vector*) set_list, 0));
	}
	else {
		// build a filter expression on the set names
		as_vector entries;
		as_vector_init(&entries, sizeof(as_exp_entry), 8);

		as_exp_entry* or_decl = (as_exp_entry*) as_vector_reserve(&entries);
		*or_decl = (as_exp_entry) { .op = _AS_EXP_CODE_OR };

		for (i = 0; i < set_list->size; i++) {
			const char* set_name = (const char*) as_vector_get((as_vector*) set_list,
					(uint32_t) i);
			as_exp_entry eq_entry[] = { as_exp_cmp_eq(as_exp_set_name() ,
					as_exp_str(set_name)) };
			for (uint64_t j = 0; j < (sizeof(eq_entry) / sizeof(as_exp_entry));
					j++) {
				as_vector_append(&entries, &eq_entry[j]);
			}
		}

		as_exp_entry* end_decl = (as_exp_entry*) as_vector_reserve(&entries);
		*end_decl = (as_exp_entry) { .op = _AS_EXP_CODE_END_OF_VA_ARGS };

		exp_component_set(set_list_expr, (as_exp_entry*) entries.list,
				entries.size * sizeof(as_exp_entry));

		as_vector_destroy(&entries);
	}

	return true;
}

/*
 * Calculates the partitions on the list of nodes given (by name), and appends
 * corresponding partition filters to partition_filters
 */
static bool
calc_node_list_partitions(as_cluster *clust, const as_namespace ns,
		char (*node_names)[][AS_NODE_NAME_SIZE], uint32_t n_node_names,
		as_vector* partition_filters)
{
	as_partition_filter* filter;

	bool last_part_included = false;
	as_partition_tables* tables = &clust->partition_tables;
	as_partition_table* table = as_partition_tables_get(tables, ns);

	for (uint32_t i = 0; i < table->size; i++) {
		as_partition* part = &table->partitions[i];

		for (uint32_t j = 0; j < n_node_names; j++) {
			if (strncmp(part->master->name, (*node_names)[j], AS_NODE_NAME_SIZE) == 0) {
				if (last_part_included) {
					filter->count++;
				}
				else {
					filter = as_vector_reserve(partition_filters);
					as_partition_filter_set_id(filter, i);
					last_part_included = true;
				}
				goto next_partition;
			}
		}

		last_part_included = false;
next_partition:;
	}
	return true;
}

/*
 * Parses a `bin-name[,bin-name[,...]]` string of bin names and initializes a scan from it.
 *
 * @param bin_list  The string to be parsed.
 * @param scan      The scan to be initialized.
 *
 * @result          `true`, if successful.
 */
static bool
init_scan_bins(char *bin_list, as_scan *scan)
{
	bool res = false;
	char *clone = safe_strdup(bin_list);
	as_vector bin_vec;
	as_vector_inita(&bin_vec, sizeof (void *), 25);

	if (bin_list[0] == 0) {
		err("Empty bin list");
		goto cleanup1;
	}

	split_string(bin_list, ',', true, &bin_vec);

	as_scan_select_init(scan, (uint16_t)bin_vec.size);

	for (uint32_t i = 0; i < bin_vec.size; ++i) {
		if (!as_scan_select(scan, as_vector_get_ptr(&bin_vec, i))) {
			err("Error while selecting bin %s", (char *)as_vector_get_ptr(&bin_vec, i));
			goto cleanup1;
		}
	}

	res = true;

cleanup1:
	as_vector_destroy(&bin_vec);
	cf_free(clone);
	return res;
}

/*
 * Sets the tls name of all hosts which don't have a set tls name.
 *
 * @param as_conf   The as_conf with an already parsed list of hosts.
 * @param tls_name  The tls name to set.
 */
static void
add_default_tls_host(as_config *as_conf, const char* tls_name)
{
	as_host* host;
	uint32_t num_hosts = as_conf->hosts->capacity;

	for (uint32_t i = 0; i < num_hosts; i++) {
		host = (as_host*) as_vector_get(as_conf->hosts, i);

		if(host->tls_name == NULL) {
			host->tls_name = strdup(tls_name);
		}
	}
}

/*
 * The callback passed to get_info() to parse the namespace LDT flag.
 *
 * @param context_  The boolean result to be populated.
 * @param key       The key of the current key-value pair.
 * @param value     The corresponding value.
 *
 * @result          `true`, if successful.
 */
static bool
check_for_ldt_callback(void *context_, const char *key, const char *value)
{
	bool *context = (bool *)context_;

	if (strcmp(key, "ldt-enabled") == 0 && strcmp(value, "true") == 0) {
		if (verbose) {
			ver("Node supports LDT");
		}

		*context = true;
	}

	return true;
}

/*
 * Determines whether any of the given nodes has LDT enabled for the given namespace.
 *
 * @param as            The Aerospike client instance.
 * @param namespace     The namespace that we are interested in.
 * @param node_names    The array of node IDs of the cluster nodes to be queried.
 * @param n_node_names  The number of elements in the node ID array.
 * @param has_ldt       Returns whether at least one of the nodes uses LDT.
 *
 * @result              `true`, if successful.
 */
static bool
check_for_ldt(aerospike *as, const char *namespace, char (*node_names)[][AS_NODE_NAME_SIZE],
		uint32_t n_node_names, bool *has_ldt)
{
	if (verbose) {
		ver("Checking for LDT");
	}

	bool tmp_has_ldt = false;

	size_t value_size = sizeof "namespace/" - 1 + strlen(namespace) + 1;
	char value[value_size];
	snprintf(value, value_size, "namespace/%s", namespace);

	for (uint32_t i = 0; i < n_node_names; ++i) {
		if (verbose) {
			ver("Checking for LDT on node %s", (*node_names)[i]);
		}

		if (!get_info(as, value, (*node_names)[i], &tmp_has_ldt, check_for_ldt_callback, true)) {
			err("Error while checking for LDT on node %s", (*node_names)[i]);
			return false;
		}

		if (tmp_has_ldt) {
			break;
		}
	}

	*has_ldt = tmp_has_ldt;
	return true;
}

/*
 * Checks that all features being used in this backup run are supported by the
 * version of the server running.
 */
static bool
check_server_version(backup_status_t* status, const backup_config_t* conf)
{
	as_error ae;
	char* response;

	if (aerospike_info_any(status->as, &ae, NULL, "version", &response) != AEROSPIKE_OK) {
		err("Error while querying server version for %s:%d - code %d:\n"
				"%s at %s:%d",
				conf->host, conf->port, ae.code,
				ae.message, ae.file, ae.line);
		return false;
	}

	char* build_str = strstr(response, "build");
	if (build_str == NULL || strlen(build_str) <= 6) {
		err("Invalid info request response from server: %s\n", response);
		cf_free(response);
		return false;
	}

	char* version_str = build_str + 6;
	uint32_t major, minor;
	if (sscanf(version_str, "%" PRIu32 ".%" PRIu32 ".%*" PRIu32 ".%*" PRIu32 "\n",
				&major, &minor) != 2) {
		err("Invalid info request build number: %s\n", version_str);
		cf_free(response);
		return false;
	}

	cf_free(response);

	if (major < 4 || (major == 4 && minor < 9)) {
		err("Aerospike Server version 4.9 or greater is required to run "
				"asbackup, but version %" PRIu32 ".%" PRIu32 " is in use.",
				major, minor);
		return false;
	}

	if ((conf->mod_before != 0 || conf->mod_after != 0) && (major < 5 ||
				(major == 5 && minor < 2))) {
		err("Aerospike Server version 5.2 or greater is required for "
				"--modified-before and --modified-after, but version "
				"%" PRIu32 ".%" PRIu32 " is in use",
				major, minor);
		return false;
	}

	if (conf->set_list.size > 1 && (major < 5 || (major == 5 && minor < 2))) {
		err("Aerospike Server version 5.2 or greater is required for multi-set "
				"backup, but version %" PRIu32 ".%" PRIu32 " is in use",
				major, minor);
		return false;
	}

	if (conf->ttl_zero && (major < 5 || (major == 5 && minor < 2))) {
		err("Aerospike Server version 5.2 or greater is required for "
				"--no-ttl-only, but version %" PRIu32 ".%" PRIu32 " is in use",
				major, minor);
		return false;
	}

	return true;
}

/*
 * The callback passed to get_info() to parse the namespace object count and replication factor.
 *
 * @param context_  The ns_count_context for the parsed result.
 * @param key       The key of the current key-value pair.
 * @param value     The corresponding value.
 *
 * @result          `true`, if successful.
 */
static bool
ns_count_callback(void *context_, const char *key, const char *value)
{
	ns_count_context *context = (ns_count_context *)context_;
	uint64_t tmp;

	if (strcmp(key, "objects") == 0) {
		if (!better_atoi(value, &tmp)) {
			err("Invalid object count %s", value);
			return false;
		}

		context->count = tmp;
		return true;
	}

	if (strcmp(key, "repl-factor") == 0 || strcmp(key, "effective_replication_factor") == 0) {
		if (!better_atoi(value, &tmp) || tmp == 0 || tmp > 100) {
			err("Invalid replication factor %s", value);
			return false;
		}

		context->factor = (uint32_t)tmp;
		return true;
	}

	return true;
}

/*
 * The callback passed to get_info() to parse the set object count.
 *
 * @param context_  The set_count_context for the parsed result.
 * @param key       The key of the current key-value pair. Not used.
 * @param value     A string of the form "<k1>=<v1>[:<k2>=<v2>[:...]]".
 *
 * @result          `true`, if successful.
 */
static bool
set_count_callback(void *context_, const char *key_, const char *value_)
>>>>>>> b2e88964
{
	if (n_samples > 1) {
		uint64_t total = 0.0;
		for (uint32_t i = 0; i < n_samples; i++) {
			total += samples[i];
		}

		double exp_value = (double) total / n_samples;

		double variance = 0;
		for (uint32_t i = 0; i < n_samples; i++) {
			double diff = (double) samples[i] - exp_value;
			variance += diff * diff;
		}
		variance /= n_samples - 1;

		return (distr_stats_t) {
			.total = total,
			.mean = exp_value,
			.variance = variance
		};
	}
	else {
		return (distr_stats_t) { 0, 0, 0 };
	}
}

/*
 * Estimates and outputs the average record size based on the given record size samples.
 *
 * The estimate is the upper bound for a 99.9999% confidence interval. The 99.9999% is where the
 * 4.7 constant comes from.
 *
 * @param mach_fd             The file descriptor for the machine-readable output.
 * @param samples             The array of record size samples.
 * @param n_samples           The number of elements in the sample array.
 * @param rec_count_estimate  The total number of records.
 * @param fd                  The io_proxy that was written to
 */
static void
show_estimate(FILE *mach_fd, uint64_t *samples, uint32_t n_samples,
		uint64_t rec_count_estimate, io_write_proxy_t* fd)
{
	distr_stats_t stats = calc_record_stats(samples, n_samples);
	double z = confidence_z(0.999999, 1);
	uint64_t upper = n_samples <= 1 ? 0 : (uint64_t) ceil(stats.mean +
			z * sqrt(stats.variance / n_samples));

	if (io_proxy_do_compress(fd)) {
		int64_t n_bytes = io_write_proxy_absolute_pos(fd);
		int64_t compressed_bytes = io_write_proxy_bytes_written(fd);

		double compression_ratio = (double) compressed_bytes / (double) n_bytes;
		inf("Estimated overall record size before compression is %" PRIu64 " byte(s)", upper);
		inf("Approximate compression ratio is %g%%", 100 * compression_ratio);
	}
	else {
		inf("Estimated overall record size is %" PRIu64 " byte(s)", upper);
	}

	if (mach_fd != NULL && (fprintf(mach_fd, "ESTIMATE:%" PRIu64 ":%" PRIu64 "\n",
			rec_count_estimate, upper) < 0 || fflush(mach_fd) == EOF)) {
		err_code("Error while writing machine-readable estimate");
	}
}

/*
 * Signal handler for `SIGINT` and `SIGTERM`.
 *
 * @param sig  The signal number.
 */
static void
sig_hand(int32_t sig)
{
	(void)sig;
	err("### Backup interrupted ###");
	backup_status_stop(get_g_backup_conf(), get_g_backup_status());
}

static void
no_op(int32_t sig)
{
<<<<<<< HEAD
	(void) sig;
}
=======
	fprintf(stderr, "Usage: %s [OPTIONS]\n", name);
	fprintf(stderr, "------------------------------------------------------------------------------");
	fprintf(stderr, "\n");
	fprintf(stderr, " -V, --version        Print ASBACKUP version information.\n");
	fprintf(stderr, " -O, --options        Print command-line options message.\n");
	fprintf(stderr, " -Z, --usage          Display this message.\n\n");
	fprintf(stderr, " -v, --verbose        Enable verbose output. Default: disabled\n");
	fprintf(stderr, " -r, --remove-files\n");
	fprintf(stderr, "                      Remove existing backup file (-o) or files (-d).\n");
	fprintf(stderr, "                      NOT allowed in configuration file\n");

	fprintf(stderr, "\n");
	fprintf(stderr, "Configuration File Allowed Options\n");
	fprintf(stderr, "----------------------------------\n\n");

	fprintf(stderr, "[cluster]\n");
	fprintf(stderr, " -h HOST, --host=HOST\n");
	fprintf(stderr, "                      HOST is \"<host1>[:<tlsname1>][:<port1>],...\" \n");
	fprintf(stderr, "                      Server seed hostnames or IP addresses. The tlsname is \n");
	fprintf(stderr, "                      only used when connecting with a secure TLS enabled \n");
	fprintf(stderr, "                      server. Default: localhost:3000\n");
	fprintf(stderr, "                      Examples:\n");
	fprintf(stderr, "                        host1\n");
	fprintf(stderr, "                        host1:3000,host2:3000\n");
	fprintf(stderr, "                        192.168.1.10:cert1:3000,192.168.1.20:cert2:3000\n");
	fprintf(stderr, " -S, --services-alternate\n");
	fprintf(stderr, "                      Use to connect to alternate access address when the \n");
	fprintf(stderr, "                      cluster's nodes publish IP addresses through access-address \n");
	fprintf(stderr, "                      which are not accessible over WAN and alternate IP addresses \n");
	fprintf(stderr, "                      accessible over WAN through alternate-access-address. Default: false.\n");
	fprintf(stderr, " -p PORT, --port=PORT Server default port. Default: 3000\n");
	fprintf(stderr, " -U USER, --user=USER User name used to authenticate with cluster. Default: none\n");
	fprintf(stderr, " -P, --password\n");
	fprintf(stderr, "                      Password used to authenticate with cluster. Default: none\n");
	fprintf(stderr, "                      User will be prompted on command line if -P specified and no\n");
	fprintf(stderr, "      	               password is given.\n");
	fprintf(stdout, " -A, --auth\n");
	fprintf(stdout, "                      Set authentication mode when user/password is defined. Modes are\n");
	fprintf(stdout, "                      (INTERNAL, EXTERNAL, EXTERNAL_INSECURE, PKI) and the default is INTERNAL.\n");
	fprintf(stdout, "                      This mode must be set EXTERNAL when using LDAP\n");
	fprintf(stderr, " --tls-enable         Enable TLS on connections. By default TLS is disabled.\n");
	// Deprecated
	//fprintf(stderr, " --tls-encrypt-only   Disable TLS certificate verification.\n");
	fprintf(stderr, " --tls-name           The default tls-name to use to authenticate each TLS socket connection.\n");
	fprintf(stderr, " --tls-cafile=TLS_CAFILE\n");
	fprintf(stderr, "                      Path to a trusted CA certificate file.\n");
	fprintf(stderr, " --tls-capath=TLS_CAPATH.\n");
	fprintf(stderr, "                      Path to a directory of trusted CA certificates.\n");
	fprintf(stderr, " --tls-protocols=TLS_PROTOCOLS\n");
	fprintf(stderr, "                      Set the TLS protocol selection criteria. This format\n"
					"                      is the same as Apache's SSLProtocol documented at http\n"
					"                      s://httpd.apache.org/docs/current/mod/mod_ssl.html#ssl\n"
					"                      protocol . If not specified the asbackup will use '-all\n"
					"                      +TLSv1.2' if has support for TLSv1.2,otherwise it will\n"
					"                      be '-all +TLSv1'.\n");
	fprintf(stderr, " --tls-cipher-suite=TLS_CIPHER_SUITE\n");
	fprintf(stderr, "                     Set the TLS cipher selection criteria. The format is\n"
					"                     the same as Open_sSL's Cipher List Format documented\n"
					"                     at https://www.openssl.org/docs/man1.0.2/apps/ciphers.\n"
					"                     html\n");
	fprintf(stderr, " --tls-keyfile=TLS_KEYFILE\n");
	fprintf(stderr, "                      Path to the key for mutual authentication (if\n"
					"                      Aerospike Cluster is supporting it).\n");
	fprintf(stderr, " --tls-keyfile-password=TLS_KEYFILE_PASSWORD\n");
	fprintf(stderr, "                      Password to load protected tls-keyfile.\n"
					"                      It can be one of the following:\n"
					"                      1) Environment varaible: 'env:<VAR>'\n"
					"                      2) File: 'file:<PATH>'\n"
					"                      3) String: 'PASSWORD'\n"
					"                      Default: none\n"
					"                      User will be prompted on command line if --tls-keyfile-password\n"
					"                      specified and no password is given.\n");
	fprintf(stderr, " --tls-certfile=TLS_CERTFILE <path>\n");
	fprintf(stderr, "                      Path to the chain file for mutual authentication (if\n"
					"                      Aerospike Cluster is supporting it).\n");
	fprintf(stderr, " --tls-cert-blacklist <path>\n");
	fprintf(stderr, "                      Path to a certificate blacklist file. The file should\n"
					"                      contain one line for each blacklisted certificate.\n"
					"                      Each line starts with the certificate serial number\n"
					"                      expressed in hex. Each entry may optionally specify\n"
					"                      the issuer name of the certificate (serial numbers are\n"
					"                      only required to be unique per issuer).Example:\n"
					"                      867EC87482B2\n"
					"                      /C=US/ST=CA/O=Acme/OU=Engineering/CN=TestChainCA\n");

	fprintf(stderr, " --tls-crl-check      Enable CRL checking for leaf certificate. An error\n"
					"                      occurs if a valid CRL files cannot be found in\n"
					"                      tls_capath.\n");
	fprintf(stderr, " --tls-crl-checkall   Enable CRL checking for entire certificate chain. An\n"
					"                      error occurs if a valid CRL files cannot be found in\n"
					"                      tls_capath.\n");
	fprintf(stderr, " --tls-log-session-info\n");
	fprintf(stderr, "                      Enable logging session information for each TLS connection.\n");


	fprintf(stderr, "[asbackup]\n");
	fprintf(stderr, "  -n, --namespace <namespace>\n");
	fprintf(stderr, "                      The namespace to be backed up. Required.\n");
	fprintf(stderr, "  -s, --set <set>[,<set2>[,...]]\n");
	fprintf(stderr, "                      The set(s) to be backed up. Default: all sets.\n");
	fprintf(stderr, "                      If multiple sets are being backed up, filter-exp cannot be used\n");
	fprintf(stderr, "  -d, --directory <directory>\n");
	fprintf(stderr, "                      The directory that holds the backup files. Required, \n");
	fprintf(stderr, "                      unless -o or -e is used.\n");
	fprintf(stderr, "  -o, --output-file <file>\n");
	fprintf(stderr, "                      Backup to a single backup file. Use - for stdout.\n");
	fprintf(stderr, "                      Required, unless -d or -e is used.\n");
	fprintf(stderr, "  -q, --output-file-prefix <prefix>\n");
	fprintf(stderr, "                      When using directory parameter, prepend a prefix to the names of the generated files.\n");
	fprintf(stderr, "  -c, --continue <state_file>\n");
	fprintf(stderr, "                      Resumes an interrupted/failed backup from where it was left off, given the .state file\n");
	fprintf(stderr, "                      that was generated from the interrupted/failed run.\n");
	fprintf(stderr, "  --state-file-dst <path>\n");
	fprintf(stderr, "                      Either a path with a file name or a directory in which the backup state file will be\n");
	fprintf(stderr, "                      placed if the backup is interrupted/fails. If a path with a file name is used, that\n");
	fprintf(stderr, "                      exact path is where the backup file will be placed. If a directory is given, the backup\n");
	fprintf(stderr, "                      state will be placed in the directory with name `<namespace>.asb.state`, or\n");
	fprintf(stderr, "                      `<prefix>.asb.state` if `--output-file-prefix` is given.\n");
	fprintf(stderr, "  -F, --file-limit\n");
	fprintf(stderr, "                      Rotate backup files, when their size crosses the given\n");
	fprintf(stderr, "                      value (in MiB) Only used when backing up to a directory.\n");
	fprintf(stderr, "                      Default: 250.\n");
	fprintf(stderr, "  -L, --records-per-second <rps>\n");
	fprintf(stderr, "                      Limit returned records per second (rps) rate for each server.\n");
	fprintf(stderr, "                      Do not apply rps limit if records-per-second is zero.\n");
	fprintf(stderr, "                      Default: 0.\n");
	fprintf(stderr, "  -v, --verbose\n");
	fprintf(stderr, "                      Enable more detailed logging.\n");
	fprintf(stderr, "  -x, --no-bins\n");
	fprintf(stderr, "                      Do not include bin data in the backup.\n");
	fprintf(stderr, "  -C, --compact\n");
	fprintf(stderr, "                      Do not apply base-64 encoding to BLOBs; results in smaller\n");
	fprintf(stderr, "                      backup files.\n");
	fprintf(stderr, "  -z, --compress <compression_algorithm>\n");
	fprintf(stderr, "                      Enables compressing of backup files using the specified compression algorithm.\n");
	fprintf(stderr, "                      Supported compression algorithms are: zstd\n");
	fprintf(stderr, "  -y, --encrypt <encryption_algorithm>\n");
	fprintf(stderr, "                      Enables encryption of backup files using the specified encryption algorithm.\n");
	fprintf(stderr, "                      A private key must be given, either via the --encryption-key-file option or\n");
	fprintf(stderr, "                      the --encryption-key-env option.\n");
	fprintf(stderr, "                      Supported encryption algorithms are: aes128, aes256\n");
	fprintf(stderr, "      --encryption-key-file <path>\n");
	fprintf(stderr, "                      Grabs the encryption key from the given file, which must be in PEM format.\n");
	fprintf(stderr, "      --encryption-key-env <env_var_name>\n");
	fprintf(stderr, "                      Grabs the encryption key from the given environment variable, which must be base-64 encoded.\n");
	fprintf(stderr, "  -B, --bin-list <bin 1>[,<bin 2>[,...]]\n");
	fprintf(stderr, "                      Only include the given bins in the backup.\n");
	fprintf(stderr, "                      Default: include all bins.\n");
	fprintf(stderr, "  -l, --node-list <IP addr 1>:<port 1>[,<IP addr 2>:<port 2>[,...]]\n");
	fprintf(stderr, "                      <IP addr 1>:<TLS_NAME 1>:<port 1>[,<IP addr 2>:<TLS_NAME 2>:<port 2>[,...]]\n");
	fprintf(stderr, "                      Backup the given cluster nodes only.\n");
	fprintf(stderr, "                      This argument is mutually exclusive to partition-list/after-digest arguments.\n");
	fprintf(stderr, "                      Default: backup all nodes in the cluster\n");
	fprintf(stderr, "  -w, --parallel <n>\n");
	fprintf(stderr, "                      Maximum number of scan calls to run in parallel. Default: 1\n");
	fprintf(stderr, "                      If only one partition range is given, or the entire namespace is being backed up, the range\n");
	fprintf(stderr, "                      of partitions will be evenly divided by this number to be processed in parallel. Otherwise, each\n");
	fprintf(stderr, "                      filter cannot be parallelized individually, so you may only achieve as much parallelism as there are\n");
	fprintf(stderr, "                      partition filters.\n");
	fprintf(stderr, "  -X, --partition-list <filter[,<filter>[...]]>\n");
	fprintf(stderr, "                      List of partitions to back up. Partition filters can be ranges, individual partitions, or \n");
	fprintf(stderr, "                      records after a specific digest within a single partition.\n");
	fprintf(stderr, "                      This argument is mutually exclusive to after-digest.\n");
	fprintf(stderr, "                      Note: each partition filter is an individual task which cannot be parallelized, so you can only\n");
	fprintf(stderr, "                      achieve as much parallelism as there are partition filters. You may increase parallelism by dividing up\n");
	fprintf(stderr, "                      partition ranges manually.\n");
	fprintf(stderr, "                      Filter: <begin partition>[-<partition count>]|<digest>\n");
	fprintf(stderr, "                      begin partition: 0-4095\n");
	fprintf(stderr, "                      partition count: 1-4096 Default: 1\n");
	fprintf(stderr, "                      digest: base64 encoded string\n");
	fprintf(stderr, "                      Examples: 0-1000, 1000-1000, 2222, EjRWeJq83vEjRRI0VniavN7xI0U=\n");
	fprintf(stderr, "                      Default: 0-4096 (all partitions)\n");
	fprintf(stderr, "  -D, --after-digest <digest>\n");
	fprintf(stderr, "                      Backup records after record digest in record's partition plus all succeeding\n");
	fprintf(stderr, "                      partitions. Used to resume backup with last record received from previous\n");
	fprintf(stderr, "                      incomplete backup.\n");
	fprintf(stderr, "                      This argument is mutually exclusive to partition-list.\n");
	fprintf(stderr, "                      Format: base64 encoded string\n");
	fprintf(stderr, "                      Example: EjRWeJq83vEjRRI0VniavN7xI0U=\n");
	fprintf(stderr, "  -f, --filter-exp <b64 encoded expression>\n");
	fprintf(stderr, "                      Use the encoded filter expression in each scan call,\n");
	fprintf(stderr, "                      which can be used to do a partial backup.\n");
	fprintf(stderr, "                      The expression to be used can be base64 encoded through any client.\n");
	fprintf(stderr, "                      This argument is mutually exclusive with multi-set backup\n");
	fprintf(stderr, "  -M, --max-records <number of records>\n");
	fprintf(stderr, "                      The number of records approximately to back up. Default: all records\n");
	fprintf(stderr, "  -m, --machine <path>\n");
	fprintf(stderr, "                      Output machine-readable status updates to the given path, \n");
	fprintf(stderr,"                       typically a FIFO.\n");
	fprintf(stderr, "  -e, --estimate\n");
	fprintf(stderr, "                      Estimate the backed-up record size from a random sample of \n");
	fprintf(stderr, "                      10,000 records at 99.9999%% confidence.\n");
	fprintf(stderr, "  -N, --nice <bandwidth>\n");
	fprintf(stderr, "                      The limit for write storage bandwidth in MiB/s.\n");
	fprintf(stderr, "  -R, --no-records\n");
	fprintf(stderr, "                      Don't backup any records.\n");
	fprintf(stderr, "  -I, --no-indexes\n");
	fprintf(stderr, "                      Don't backup any indexes.\n");
	fprintf(stderr, "  -u, --no-udfs\n");
	fprintf(stderr, "                      Don't backup any UDFs.\n");
	fprintf(stderr, "  -a, --modified-after <YYYY-MM-DD_HH:MM:SS>\n");
	fprintf(stderr, "                      Perform an incremental backup; only include records \n");
	fprintf(stderr, "                      that changed after the given date and time. The system's \n");
	fprintf(stderr, "                      local timezone applies. If only HH:MM:SS is specified, then\n");
	fprintf(stderr, "                      today's date is assumed as the date. If only YYYY-MM-DD is \n");
	fprintf(stderr, "                      specified, then 00:00:00 (midnight) is assumed as the time.\n");
	fprintf(stderr, "  -b, --modified-before <YYYY-MM-DD_HH:MM:SS>\n");
	fprintf(stderr, "                      Only include records that last changed before the given\n");
	fprintf(stderr, "                      date and time. May combined with --modified-after to specify\n");
	fprintf(stderr, "                      a range.\n");
	fprintf(stderr, "      --no-ttl-only\n");
	fprintf(stderr, "                      Only include records that have no ttl set (persistent records).\n");
	fprintf(stderr, "      --socket-timeout <ms>\n");
	fprintf(stderr, "                      Socket timeout in milliseconds. Default is 10 seconds.\n");
	fprintf(stderr, "                      If this value is 0, its set to total-timeout. If both are 0,\n");
	fprintf(stderr, "                      there is no socket idle time limit\n");
	fprintf(stderr, "      --total-timeout <ms>\n");
	fprintf(stderr, "                      Total socket timeout in milliseconds. Default is 0, i.e. no timeout.\n");
	fprintf(stderr, "      --max-retries <n>\n");
	fprintf(stderr, "                      Maximum number of retries before aborting the current transaction.\n");
	fprintf(stderr, "                      The default is 5.\n");
	fprintf(stderr, "      --sleep-between-retries <ms>\n");
	fprintf(stderr, "                      The amount of time to sleep between retries. Default is 0.\n\n");

	fprintf(stderr, "\n\n");
	fprintf(stderr, "Default configuration files are read from the following files in the given order:\n");
	fprintf(stderr, "/etc/aerospike/astools.conf ~/.aerospike/astools.conf\n");
	fprintf(stderr, "The following sections are read: (cluster asbackup include)\n");
	fprintf(stderr, "The following options effect configuration file behavior\n");
	fprintf(stderr, " --no-config-file \n");
	fprintf(stderr, "                      Do not read any config file. Default: disabled\n");
	fprintf(stderr, " --instance <name>\n");
	fprintf(stderr, "                      Section with these instance is read. e.g in case instance `a` is specified\n");
	fprintf(stderr, "                      sections cluster_a, asbackup_a is read.\n");
	fprintf(stderr, " --config-file <path>\n");
	fprintf(stderr, "                      Read this file after default configuration file.\n");
	fprintf(stderr, " --only-config-file <path>\n");
	fprintf(stderr, "                      Read only this configuration file.\n");
}
>>>>>>> b2e88964
<|MERGE_RESOLUTION|>--- conflicted
+++ resolved
@@ -101,27 +101,8 @@
 static bool init_scan_bins(char *bin_list, as_scan *scan);
 static bool narrow_partition_filters(backup_state_t* state,
 		as_vector* partition_filters);
-<<<<<<< HEAD
 static distr_stats_t calc_record_stats(uint64_t* samples, uint32_t n_samples);
 static void show_estimate(FILE* mach_fd, uint64_t* samples, uint32_t n_samples,
-=======
-static bool parse_sets(const as_vector* set_list, char* set_name,
-		exp_component_t* set_list_expr);
-static bool calc_node_list_partitions(as_cluster *clust, const as_namespace ns,
-		char (*node_names)[][AS_NODE_NAME_SIZE], uint32_t n_node_names,
-		as_vector* partition_filters);
-static bool init_scan_bins(char *bin_list, as_scan *scan);
-static void add_default_tls_host(as_config *as_conf, const char* tls_name);
-static bool check_for_ldt_callback(void *context_, const char *key, const char *value);
-static bool check_for_ldt(aerospike *as, const char *namespace,
-		char (*node_names)[][AS_NODE_NAME_SIZE], uint32_t n_node_names, bool *has_ldt);
-static bool check_server_version(backup_status_t* status, const backup_config_t* conf);
-static bool ns_count_callback(void *context_, const char *key, const char *value);
-static bool set_count_callback(void *context_, const char *key_, const char *value_);
-static bool get_object_count(aerospike *as, const char *namespace, as_vector* set_list,
-		char (*node_names)[][AS_NODE_NAME_SIZE], uint32_t n_node_names, uint64_t *obj_count);
-static void show_estimate(FILE *mach_fd, uint64_t *samples, uint32_t n_samples,
->>>>>>> b2e88964
 		uint64_t rec_count_estimate, io_write_proxy_t* fd);
 static void sig_hand(int32_t sig);
 static void no_op(int32_t sig);
@@ -134,101 +115,6 @@
 int32_t
 backup_main(int32_t argc, char **argv)
 {
-<<<<<<< HEAD
-=======
-	static struct option options[] = {
-
-		// Non Config file options
-		{ "verbose", no_argument, NULL, 'v' },
-		{ "usage", no_argument, NULL, 'Z' },
-		{ "help", no_argument, NULL, 'Z' },
-		{ "options", no_argument, NULL, 'Z' },
-		{ "version", no_argument, NULL, 'V' },
-
-		{ "instance", required_argument, 0, CONFIG_FILE_OPT_INSTANCE},
-		{ "config-file", required_argument, 0, CONFIG_FILE_OPT_FILE},
-		{ "no-config-file", no_argument, 0, CONFIG_FILE_OPT_NO_CONFIG_FILE},
-		{ "only-config-file", required_argument, 0, CONFIG_FILE_OPT_ONLY_CONFIG_FILE},
-
-		// Config options
-		{ "host", required_argument, 0, 'h'},
-		{ "port", required_argument, 0, 'p'},
-		{ "user", required_argument, 0, 'U'},
-		{ "password", optional_argument, 0, 'P'},
-		{ "auth", required_argument, 0, 'A' },
-
-		{ "tlsEnable", no_argument, NULL, TLS_OPT_ENABLE },
-		{ "tlsEncryptOnly", no_argument, NULL, TLS_OPT_ENCRYPT_ONLY },
-		{ "tlsName", required_argument, NULL, TLS_OPT_NAME },
-		{ "tlsCaFile", required_argument, NULL, TLS_OPT_CA_FILE },
-		{ "tlsCaPath", required_argument, NULL, TLS_OPT_CA_PATH },
-		{ "tlsProtocols", required_argument, NULL, TLS_OPT_PROTOCOLS },
-		{ "tlsCipherSuite", required_argument, NULL, TLS_OPT_CIPHER_SUITE },
-		{ "tlsCrlCheck", no_argument, NULL, TLS_OPT_CRL_CHECK },
-		{ "tlsCrlCheckAll", no_argument, NULL, TLS_OPT_CRL_CHECK_ALL },
-		{ "tlsCertBlackList", required_argument, NULL, TLS_OPT_CERT_BLACK_LIST },
-		{ "tlsLogSessionInfo", no_argument, NULL, TLS_OPT_LOG_SESSION_INFO },
-		{ "tlsKeyFile", required_argument, NULL, TLS_OPT_KEY_FILE },
-		{ "tlsCertFile", required_argument, NULL, TLS_OPT_CERT_FILE },
-
-		{ "tls-enable", no_argument, NULL, TLS_OPT_ENABLE },
-		{ "tls-name", required_argument, NULL, TLS_OPT_NAME },
-		{ "tls-cafile", required_argument, NULL, TLS_OPT_CA_FILE },
-		{ "tls-capath", required_argument, NULL, TLS_OPT_CA_PATH },
-		{ "tls-protocols", required_argument, NULL, TLS_OPT_PROTOCOLS },
-		{ "tls-cipher-suite", required_argument, NULL, TLS_OPT_CIPHER_SUITE },
-		{ "tls-crl-check", no_argument, NULL, TLS_OPT_CRL_CHECK },
-		{ "tls-crl-check-all", no_argument, NULL, TLS_OPT_CRL_CHECK_ALL },
-		{ "tls-cert-blacklist", required_argument, NULL, TLS_OPT_CERT_BLACK_LIST },
-		{ "tls-log-session-info", no_argument, NULL, TLS_OPT_LOG_SESSION_INFO },
-		{ "tls-keyfile", required_argument, NULL, TLS_OPT_KEY_FILE },
-		{ "tls-keyfile-password", optional_argument, NULL, TLS_OPT_KEY_FILE_PASSWORD },
-		{ "tls-certfile", required_argument, NULL, TLS_OPT_CERT_FILE },
-
-		// asbackup section in config file
-		{ "compact", no_argument, NULL, 'C' },
-		{ "parallel", required_argument, NULL, 'w' },
-		{ "compress", required_argument, NULL, 'z' },
-		{ "encrypt", required_argument, NULL, 'y' },
-		{ "encryption-key-file", required_argument, NULL, '1' },
-		{ "encryption-key-env", required_argument, NULL, '2' },
-		{ "no-bins", no_argument, NULL, 'x' },
-		{ "bin-list", required_argument, NULL, 'B' },
-		{ "node-list", required_argument, NULL, 'l' },
-		{ "no-records", no_argument, NULL, 'R' },
-		{ "no-indexes", no_argument, NULL, 'I' },
-		{ "no-udfs", no_argument, NULL, 'u' },
-		{ "services-alternate", no_argument, NULL, 'S' },
-		{ "namespace", required_argument, NULL, 'n' },
-		{ "set", required_argument, NULL, 's' },
-		{ "directory", required_argument, NULL, 'd' },
-		{ "output-file", required_argument, NULL, 'o' },
-		{ "output-file-prefix", required_argument, NULL, 'q' },
-		{ "continue", required_argument, NULL, 'c' },
-		{ "state-file-dst", required_argument, NULL, '3' },
-		{ "file-limit", required_argument, NULL, 'F' },
-		{ "remove-files", no_argument, NULL, 'r' },
-		{ "partition-list", required_argument, NULL, 'X' },
-		{ "after-digest", required_argument, NULL, 'D' },
-		{ "filter-exp", required_argument, NULL, 'f' },
-		{ "modified-after", required_argument, NULL, 'a' },
-		{ "modified-before", required_argument, NULL, 'b' },
-		{ "no-ttl-only", no_argument, NULL, COMMAND_OPT_NO_TTL_ONLY },
-		{ "records-per-second", required_argument, NULL, 'L' },
-		{ "max-records", required_argument, NULL, 'M' },
-		{ "machine", required_argument, NULL, 'm' },
-		{ "estimate", no_argument, NULL, 'e' },
-		{ "nice", required_argument, NULL, 'N' },
-		{ "socket-timeout", required_argument, NULL, COMMAND_OPT_SOCKET_TIMEOUT },
-		{ "total-timeout", required_argument, NULL, COMMAND_OPT_TOTAL_TIMEOUT },
-		{ "max-retries", required_argument, NULL, COMMAND_OPT_MAX_RETRIES },
-		{ "sleep-between-retries", required_argument, NULL, COMMAND_OPT_RETRY_DELAY },
-		// support the `--retry-delay` option until a major version bump.
-		{ "retry-delay", required_argument, NULL, COMMAND_OPT_RETRY_DELAY },
-		{ NULL, 0, NULL, 0 }
-	};
-
->>>>>>> b2e88964
 	int32_t res = EXIT_FAILURE;
 
 	enable_client_log();
@@ -869,23 +755,8 @@
 		cf_queue_destroy(backup_args.file_queue);
 	}
 
-<<<<<<< HEAD
 	if (backup_state == BACKUP_STATE_ABORTED) {
 		err("Backup was aborted, meaning the state is unrecoverable");
-=======
-	if (!check_server_version(status, conf)) {
-		goto cleanup3;
-	}
-
-	return true;
-
-cleanup3:
-	aerospike_close(status->as, &ae);
-
-cleanup2:
-	if (status->as != NULL) {
-		aerospike_destroy(status->as);
->>>>>>> b2e88964
 	}
 
 cleanup3:
@@ -2371,350 +2242,8 @@
 	return true;
 }
 
-<<<<<<< HEAD
 static distr_stats_t
 calc_record_stats(uint64_t* samples, uint32_t n_samples)
-=======
-/*
- * Parses a list of set names to either a single-set scan or a multi-set
- * expression filter.
- *
- * If only one set is given, set_name is populated with that set. Otherwise, if
- * multiple sets are given, set_list_expr is populated with an expression
- * selecting for that list of sets.
- */
-static bool
-parse_sets(const as_vector* set_list, char* set_name, exp_component_t* set_list_expr)
-{
-	uint64_t i = 0;
-	if (set_list->size == 0) {
-		// no sets in the list, keep default args in both scan and policy to
-		// scan the entire namespace
-		return true;
-	}
-	else if (set_list->size == 1) {
-		// safe to use strcpy here because we have already verified that the
-		// length of the set name is < AS_SET_MAX_SIZE
-		strcpy(set_name, (const char*) as_vector_get((as_vector*) set_list, 0));
-	}
-	else {
-		// build a filter expression on the set names
-		as_vector entries;
-		as_vector_init(&entries, sizeof(as_exp_entry), 8);
-
-		as_exp_entry* or_decl = (as_exp_entry*) as_vector_reserve(&entries);
-		*or_decl = (as_exp_entry) { .op = _AS_EXP_CODE_OR };
-
-		for (i = 0; i < set_list->size; i++) {
-			const char* set_name = (const char*) as_vector_get((as_vector*) set_list,
-					(uint32_t) i);
-			as_exp_entry eq_entry[] = { as_exp_cmp_eq(as_exp_set_name() ,
-					as_exp_str(set_name)) };
-			for (uint64_t j = 0; j < (sizeof(eq_entry) / sizeof(as_exp_entry));
-					j++) {
-				as_vector_append(&entries, &eq_entry[j]);
-			}
-		}
-
-		as_exp_entry* end_decl = (as_exp_entry*) as_vector_reserve(&entries);
-		*end_decl = (as_exp_entry) { .op = _AS_EXP_CODE_END_OF_VA_ARGS };
-
-		exp_component_set(set_list_expr, (as_exp_entry*) entries.list,
-				entries.size * sizeof(as_exp_entry));
-
-		as_vector_destroy(&entries);
-	}
-
-	return true;
-}
-
-/*
- * Calculates the partitions on the list of nodes given (by name), and appends
- * corresponding partition filters to partition_filters
- */
-static bool
-calc_node_list_partitions(as_cluster *clust, const as_namespace ns,
-		char (*node_names)[][AS_NODE_NAME_SIZE], uint32_t n_node_names,
-		as_vector* partition_filters)
-{
-	as_partition_filter* filter;
-
-	bool last_part_included = false;
-	as_partition_tables* tables = &clust->partition_tables;
-	as_partition_table* table = as_partition_tables_get(tables, ns);
-
-	for (uint32_t i = 0; i < table->size; i++) {
-		as_partition* part = &table->partitions[i];
-
-		for (uint32_t j = 0; j < n_node_names; j++) {
-			if (strncmp(part->master->name, (*node_names)[j], AS_NODE_NAME_SIZE) == 0) {
-				if (last_part_included) {
-					filter->count++;
-				}
-				else {
-					filter = as_vector_reserve(partition_filters);
-					as_partition_filter_set_id(filter, i);
-					last_part_included = true;
-				}
-				goto next_partition;
-			}
-		}
-
-		last_part_included = false;
-next_partition:;
-	}
-	return true;
-}
-
-/*
- * Parses a `bin-name[,bin-name[,...]]` string of bin names and initializes a scan from it.
- *
- * @param bin_list  The string to be parsed.
- * @param scan      The scan to be initialized.
- *
- * @result          `true`, if successful.
- */
-static bool
-init_scan_bins(char *bin_list, as_scan *scan)
-{
-	bool res = false;
-	char *clone = safe_strdup(bin_list);
-	as_vector bin_vec;
-	as_vector_inita(&bin_vec, sizeof (void *), 25);
-
-	if (bin_list[0] == 0) {
-		err("Empty bin list");
-		goto cleanup1;
-	}
-
-	split_string(bin_list, ',', true, &bin_vec);
-
-	as_scan_select_init(scan, (uint16_t)bin_vec.size);
-
-	for (uint32_t i = 0; i < bin_vec.size; ++i) {
-		if (!as_scan_select(scan, as_vector_get_ptr(&bin_vec, i))) {
-			err("Error while selecting bin %s", (char *)as_vector_get_ptr(&bin_vec, i));
-			goto cleanup1;
-		}
-	}
-
-	res = true;
-
-cleanup1:
-	as_vector_destroy(&bin_vec);
-	cf_free(clone);
-	return res;
-}
-
-/*
- * Sets the tls name of all hosts which don't have a set tls name.
- *
- * @param as_conf   The as_conf with an already parsed list of hosts.
- * @param tls_name  The tls name to set.
- */
-static void
-add_default_tls_host(as_config *as_conf, const char* tls_name)
-{
-	as_host* host;
-	uint32_t num_hosts = as_conf->hosts->capacity;
-
-	for (uint32_t i = 0; i < num_hosts; i++) {
-		host = (as_host*) as_vector_get(as_conf->hosts, i);
-
-		if(host->tls_name == NULL) {
-			host->tls_name = strdup(tls_name);
-		}
-	}
-}
-
-/*
- * The callback passed to get_info() to parse the namespace LDT flag.
- *
- * @param context_  The boolean result to be populated.
- * @param key       The key of the current key-value pair.
- * @param value     The corresponding value.
- *
- * @result          `true`, if successful.
- */
-static bool
-check_for_ldt_callback(void *context_, const char *key, const char *value)
-{
-	bool *context = (bool *)context_;
-
-	if (strcmp(key, "ldt-enabled") == 0 && strcmp(value, "true") == 0) {
-		if (verbose) {
-			ver("Node supports LDT");
-		}
-
-		*context = true;
-	}
-
-	return true;
-}
-
-/*
- * Determines whether any of the given nodes has LDT enabled for the given namespace.
- *
- * @param as            The Aerospike client instance.
- * @param namespace     The namespace that we are interested in.
- * @param node_names    The array of node IDs of the cluster nodes to be queried.
- * @param n_node_names  The number of elements in the node ID array.
- * @param has_ldt       Returns whether at least one of the nodes uses LDT.
- *
- * @result              `true`, if successful.
- */
-static bool
-check_for_ldt(aerospike *as, const char *namespace, char (*node_names)[][AS_NODE_NAME_SIZE],
-		uint32_t n_node_names, bool *has_ldt)
-{
-	if (verbose) {
-		ver("Checking for LDT");
-	}
-
-	bool tmp_has_ldt = false;
-
-	size_t value_size = sizeof "namespace/" - 1 + strlen(namespace) + 1;
-	char value[value_size];
-	snprintf(value, value_size, "namespace/%s", namespace);
-
-	for (uint32_t i = 0; i < n_node_names; ++i) {
-		if (verbose) {
-			ver("Checking for LDT on node %s", (*node_names)[i]);
-		}
-
-		if (!get_info(as, value, (*node_names)[i], &tmp_has_ldt, check_for_ldt_callback, true)) {
-			err("Error while checking for LDT on node %s", (*node_names)[i]);
-			return false;
-		}
-
-		if (tmp_has_ldt) {
-			break;
-		}
-	}
-
-	*has_ldt = tmp_has_ldt;
-	return true;
-}
-
-/*
- * Checks that all features being used in this backup run are supported by the
- * version of the server running.
- */
-static bool
-check_server_version(backup_status_t* status, const backup_config_t* conf)
-{
-	as_error ae;
-	char* response;
-
-	if (aerospike_info_any(status->as, &ae, NULL, "version", &response) != AEROSPIKE_OK) {
-		err("Error while querying server version for %s:%d - code %d:\n"
-				"%s at %s:%d",
-				conf->host, conf->port, ae.code,
-				ae.message, ae.file, ae.line);
-		return false;
-	}
-
-	char* build_str = strstr(response, "build");
-	if (build_str == NULL || strlen(build_str) <= 6) {
-		err("Invalid info request response from server: %s\n", response);
-		cf_free(response);
-		return false;
-	}
-
-	char* version_str = build_str + 6;
-	uint32_t major, minor;
-	if (sscanf(version_str, "%" PRIu32 ".%" PRIu32 ".%*" PRIu32 ".%*" PRIu32 "\n",
-				&major, &minor) != 2) {
-		err("Invalid info request build number: %s\n", version_str);
-		cf_free(response);
-		return false;
-	}
-
-	cf_free(response);
-
-	if (major < 4 || (major == 4 && minor < 9)) {
-		err("Aerospike Server version 4.9 or greater is required to run "
-				"asbackup, but version %" PRIu32 ".%" PRIu32 " is in use.",
-				major, minor);
-		return false;
-	}
-
-	if ((conf->mod_before != 0 || conf->mod_after != 0) && (major < 5 ||
-				(major == 5 && minor < 2))) {
-		err("Aerospike Server version 5.2 or greater is required for "
-				"--modified-before and --modified-after, but version "
-				"%" PRIu32 ".%" PRIu32 " is in use",
-				major, minor);
-		return false;
-	}
-
-	if (conf->set_list.size > 1 && (major < 5 || (major == 5 && minor < 2))) {
-		err("Aerospike Server version 5.2 or greater is required for multi-set "
-				"backup, but version %" PRIu32 ".%" PRIu32 " is in use",
-				major, minor);
-		return false;
-	}
-
-	if (conf->ttl_zero && (major < 5 || (major == 5 && minor < 2))) {
-		err("Aerospike Server version 5.2 or greater is required for "
-				"--no-ttl-only, but version %" PRIu32 ".%" PRIu32 " is in use",
-				major, minor);
-		return false;
-	}
-
-	return true;
-}
-
-/*
- * The callback passed to get_info() to parse the namespace object count and replication factor.
- *
- * @param context_  The ns_count_context for the parsed result.
- * @param key       The key of the current key-value pair.
- * @param value     The corresponding value.
- *
- * @result          `true`, if successful.
- */
-static bool
-ns_count_callback(void *context_, const char *key, const char *value)
-{
-	ns_count_context *context = (ns_count_context *)context_;
-	uint64_t tmp;
-
-	if (strcmp(key, "objects") == 0) {
-		if (!better_atoi(value, &tmp)) {
-			err("Invalid object count %s", value);
-			return false;
-		}
-
-		context->count = tmp;
-		return true;
-	}
-
-	if (strcmp(key, "repl-factor") == 0 || strcmp(key, "effective_replication_factor") == 0) {
-		if (!better_atoi(value, &tmp) || tmp == 0 || tmp > 100) {
-			err("Invalid replication factor %s", value);
-			return false;
-		}
-
-		context->factor = (uint32_t)tmp;
-		return true;
-	}
-
-	return true;
-}
-
-/*
- * The callback passed to get_info() to parse the set object count.
- *
- * @param context_  The set_count_context for the parsed result.
- * @param key       The key of the current key-value pair. Not used.
- * @param value     A string of the form "<k1>=<v1>[:<k2>=<v2>[:...]]".
- *
- * @result          `true`, if successful.
- */
-static bool
-set_count_callback(void *context_, const char *key_, const char *value_)
->>>>>>> b2e88964
 {
 	if (n_samples > 1) {
 		uint64_t total = 0.0;
@@ -2797,247 +2326,5 @@
 static void
 no_op(int32_t sig)
 {
-<<<<<<< HEAD
 	(void) sig;
 }
-=======
-	fprintf(stderr, "Usage: %s [OPTIONS]\n", name);
-	fprintf(stderr, "------------------------------------------------------------------------------");
-	fprintf(stderr, "\n");
-	fprintf(stderr, " -V, --version        Print ASBACKUP version information.\n");
-	fprintf(stderr, " -O, --options        Print command-line options message.\n");
-	fprintf(stderr, " -Z, --usage          Display this message.\n\n");
-	fprintf(stderr, " -v, --verbose        Enable verbose output. Default: disabled\n");
-	fprintf(stderr, " -r, --remove-files\n");
-	fprintf(stderr, "                      Remove existing backup file (-o) or files (-d).\n");
-	fprintf(stderr, "                      NOT allowed in configuration file\n");
-
-	fprintf(stderr, "\n");
-	fprintf(stderr, "Configuration File Allowed Options\n");
-	fprintf(stderr, "----------------------------------\n\n");
-
-	fprintf(stderr, "[cluster]\n");
-	fprintf(stderr, " -h HOST, --host=HOST\n");
-	fprintf(stderr, "                      HOST is \"<host1>[:<tlsname1>][:<port1>],...\" \n");
-	fprintf(stderr, "                      Server seed hostnames or IP addresses. The tlsname is \n");
-	fprintf(stderr, "                      only used when connecting with a secure TLS enabled \n");
-	fprintf(stderr, "                      server. Default: localhost:3000\n");
-	fprintf(stderr, "                      Examples:\n");
-	fprintf(stderr, "                        host1\n");
-	fprintf(stderr, "                        host1:3000,host2:3000\n");
-	fprintf(stderr, "                        192.168.1.10:cert1:3000,192.168.1.20:cert2:3000\n");
-	fprintf(stderr, " -S, --services-alternate\n");
-	fprintf(stderr, "                      Use to connect to alternate access address when the \n");
-	fprintf(stderr, "                      cluster's nodes publish IP addresses through access-address \n");
-	fprintf(stderr, "                      which are not accessible over WAN and alternate IP addresses \n");
-	fprintf(stderr, "                      accessible over WAN through alternate-access-address. Default: false.\n");
-	fprintf(stderr, " -p PORT, --port=PORT Server default port. Default: 3000\n");
-	fprintf(stderr, " -U USER, --user=USER User name used to authenticate with cluster. Default: none\n");
-	fprintf(stderr, " -P, --password\n");
-	fprintf(stderr, "                      Password used to authenticate with cluster. Default: none\n");
-	fprintf(stderr, "                      User will be prompted on command line if -P specified and no\n");
-	fprintf(stderr, "      	               password is given.\n");
-	fprintf(stdout, " -A, --auth\n");
-	fprintf(stdout, "                      Set authentication mode when user/password is defined. Modes are\n");
-	fprintf(stdout, "                      (INTERNAL, EXTERNAL, EXTERNAL_INSECURE, PKI) and the default is INTERNAL.\n");
-	fprintf(stdout, "                      This mode must be set EXTERNAL when using LDAP\n");
-	fprintf(stderr, " --tls-enable         Enable TLS on connections. By default TLS is disabled.\n");
-	// Deprecated
-	//fprintf(stderr, " --tls-encrypt-only   Disable TLS certificate verification.\n");
-	fprintf(stderr, " --tls-name           The default tls-name to use to authenticate each TLS socket connection.\n");
-	fprintf(stderr, " --tls-cafile=TLS_CAFILE\n");
-	fprintf(stderr, "                      Path to a trusted CA certificate file.\n");
-	fprintf(stderr, " --tls-capath=TLS_CAPATH.\n");
-	fprintf(stderr, "                      Path to a directory of trusted CA certificates.\n");
-	fprintf(stderr, " --tls-protocols=TLS_PROTOCOLS\n");
-	fprintf(stderr, "                      Set the TLS protocol selection criteria. This format\n"
-					"                      is the same as Apache's SSLProtocol documented at http\n"
-					"                      s://httpd.apache.org/docs/current/mod/mod_ssl.html#ssl\n"
-					"                      protocol . If not specified the asbackup will use '-all\n"
-					"                      +TLSv1.2' if has support for TLSv1.2,otherwise it will\n"
-					"                      be '-all +TLSv1'.\n");
-	fprintf(stderr, " --tls-cipher-suite=TLS_CIPHER_SUITE\n");
-	fprintf(stderr, "                     Set the TLS cipher selection criteria. The format is\n"
-					"                     the same as Open_sSL's Cipher List Format documented\n"
-					"                     at https://www.openssl.org/docs/man1.0.2/apps/ciphers.\n"
-					"                     html\n");
-	fprintf(stderr, " --tls-keyfile=TLS_KEYFILE\n");
-	fprintf(stderr, "                      Path to the key for mutual authentication (if\n"
-					"                      Aerospike Cluster is supporting it).\n");
-	fprintf(stderr, " --tls-keyfile-password=TLS_KEYFILE_PASSWORD\n");
-	fprintf(stderr, "                      Password to load protected tls-keyfile.\n"
-					"                      It can be one of the following:\n"
-					"                      1) Environment varaible: 'env:<VAR>'\n"
-					"                      2) File: 'file:<PATH>'\n"
-					"                      3) String: 'PASSWORD'\n"
-					"                      Default: none\n"
-					"                      User will be prompted on command line if --tls-keyfile-password\n"
-					"                      specified and no password is given.\n");
-	fprintf(stderr, " --tls-certfile=TLS_CERTFILE <path>\n");
-	fprintf(stderr, "                      Path to the chain file for mutual authentication (if\n"
-					"                      Aerospike Cluster is supporting it).\n");
-	fprintf(stderr, " --tls-cert-blacklist <path>\n");
-	fprintf(stderr, "                      Path to a certificate blacklist file. The file should\n"
-					"                      contain one line for each blacklisted certificate.\n"
-					"                      Each line starts with the certificate serial number\n"
-					"                      expressed in hex. Each entry may optionally specify\n"
-					"                      the issuer name of the certificate (serial numbers are\n"
-					"                      only required to be unique per issuer).Example:\n"
-					"                      867EC87482B2\n"
-					"                      /C=US/ST=CA/O=Acme/OU=Engineering/CN=TestChainCA\n");
-
-	fprintf(stderr, " --tls-crl-check      Enable CRL checking for leaf certificate. An error\n"
-					"                      occurs if a valid CRL files cannot be found in\n"
-					"                      tls_capath.\n");
-	fprintf(stderr, " --tls-crl-checkall   Enable CRL checking for entire certificate chain. An\n"
-					"                      error occurs if a valid CRL files cannot be found in\n"
-					"                      tls_capath.\n");
-	fprintf(stderr, " --tls-log-session-info\n");
-	fprintf(stderr, "                      Enable logging session information for each TLS connection.\n");
-
-
-	fprintf(stderr, "[asbackup]\n");
-	fprintf(stderr, "  -n, --namespace <namespace>\n");
-	fprintf(stderr, "                      The namespace to be backed up. Required.\n");
-	fprintf(stderr, "  -s, --set <set>[,<set2>[,...]]\n");
-	fprintf(stderr, "                      The set(s) to be backed up. Default: all sets.\n");
-	fprintf(stderr, "                      If multiple sets are being backed up, filter-exp cannot be used\n");
-	fprintf(stderr, "  -d, --directory <directory>\n");
-	fprintf(stderr, "                      The directory that holds the backup files. Required, \n");
-	fprintf(stderr, "                      unless -o or -e is used.\n");
-	fprintf(stderr, "  -o, --output-file <file>\n");
-	fprintf(stderr, "                      Backup to a single backup file. Use - for stdout.\n");
-	fprintf(stderr, "                      Required, unless -d or -e is used.\n");
-	fprintf(stderr, "  -q, --output-file-prefix <prefix>\n");
-	fprintf(stderr, "                      When using directory parameter, prepend a prefix to the names of the generated files.\n");
-	fprintf(stderr, "  -c, --continue <state_file>\n");
-	fprintf(stderr, "                      Resumes an interrupted/failed backup from where it was left off, given the .state file\n");
-	fprintf(stderr, "                      that was generated from the interrupted/failed run.\n");
-	fprintf(stderr, "  --state-file-dst <path>\n");
-	fprintf(stderr, "                      Either a path with a file name or a directory in which the backup state file will be\n");
-	fprintf(stderr, "                      placed if the backup is interrupted/fails. If a path with a file name is used, that\n");
-	fprintf(stderr, "                      exact path is where the backup file will be placed. If a directory is given, the backup\n");
-	fprintf(stderr, "                      state will be placed in the directory with name `<namespace>.asb.state`, or\n");
-	fprintf(stderr, "                      `<prefix>.asb.state` if `--output-file-prefix` is given.\n");
-	fprintf(stderr, "  -F, --file-limit\n");
-	fprintf(stderr, "                      Rotate backup files, when their size crosses the given\n");
-	fprintf(stderr, "                      value (in MiB) Only used when backing up to a directory.\n");
-	fprintf(stderr, "                      Default: 250.\n");
-	fprintf(stderr, "  -L, --records-per-second <rps>\n");
-	fprintf(stderr, "                      Limit returned records per second (rps) rate for each server.\n");
-	fprintf(stderr, "                      Do not apply rps limit if records-per-second is zero.\n");
-	fprintf(stderr, "                      Default: 0.\n");
-	fprintf(stderr, "  -v, --verbose\n");
-	fprintf(stderr, "                      Enable more detailed logging.\n");
-	fprintf(stderr, "  -x, --no-bins\n");
-	fprintf(stderr, "                      Do not include bin data in the backup.\n");
-	fprintf(stderr, "  -C, --compact\n");
-	fprintf(stderr, "                      Do not apply base-64 encoding to BLOBs; results in smaller\n");
-	fprintf(stderr, "                      backup files.\n");
-	fprintf(stderr, "  -z, --compress <compression_algorithm>\n");
-	fprintf(stderr, "                      Enables compressing of backup files using the specified compression algorithm.\n");
-	fprintf(stderr, "                      Supported compression algorithms are: zstd\n");
-	fprintf(stderr, "  -y, --encrypt <encryption_algorithm>\n");
-	fprintf(stderr, "                      Enables encryption of backup files using the specified encryption algorithm.\n");
-	fprintf(stderr, "                      A private key must be given, either via the --encryption-key-file option or\n");
-	fprintf(stderr, "                      the --encryption-key-env option.\n");
-	fprintf(stderr, "                      Supported encryption algorithms are: aes128, aes256\n");
-	fprintf(stderr, "      --encryption-key-file <path>\n");
-	fprintf(stderr, "                      Grabs the encryption key from the given file, which must be in PEM format.\n");
-	fprintf(stderr, "      --encryption-key-env <env_var_name>\n");
-	fprintf(stderr, "                      Grabs the encryption key from the given environment variable, which must be base-64 encoded.\n");
-	fprintf(stderr, "  -B, --bin-list <bin 1>[,<bin 2>[,...]]\n");
-	fprintf(stderr, "                      Only include the given bins in the backup.\n");
-	fprintf(stderr, "                      Default: include all bins.\n");
-	fprintf(stderr, "  -l, --node-list <IP addr 1>:<port 1>[,<IP addr 2>:<port 2>[,...]]\n");
-	fprintf(stderr, "                      <IP addr 1>:<TLS_NAME 1>:<port 1>[,<IP addr 2>:<TLS_NAME 2>:<port 2>[,...]]\n");
-	fprintf(stderr, "                      Backup the given cluster nodes only.\n");
-	fprintf(stderr, "                      This argument is mutually exclusive to partition-list/after-digest arguments.\n");
-	fprintf(stderr, "                      Default: backup all nodes in the cluster\n");
-	fprintf(stderr, "  -w, --parallel <n>\n");
-	fprintf(stderr, "                      Maximum number of scan calls to run in parallel. Default: 1\n");
-	fprintf(stderr, "                      If only one partition range is given, or the entire namespace is being backed up, the range\n");
-	fprintf(stderr, "                      of partitions will be evenly divided by this number to be processed in parallel. Otherwise, each\n");
-	fprintf(stderr, "                      filter cannot be parallelized individually, so you may only achieve as much parallelism as there are\n");
-	fprintf(stderr, "                      partition filters.\n");
-	fprintf(stderr, "  -X, --partition-list <filter[,<filter>[...]]>\n");
-	fprintf(stderr, "                      List of partitions to back up. Partition filters can be ranges, individual partitions, or \n");
-	fprintf(stderr, "                      records after a specific digest within a single partition.\n");
-	fprintf(stderr, "                      This argument is mutually exclusive to after-digest.\n");
-	fprintf(stderr, "                      Note: each partition filter is an individual task which cannot be parallelized, so you can only\n");
-	fprintf(stderr, "                      achieve as much parallelism as there are partition filters. You may increase parallelism by dividing up\n");
-	fprintf(stderr, "                      partition ranges manually.\n");
-	fprintf(stderr, "                      Filter: <begin partition>[-<partition count>]|<digest>\n");
-	fprintf(stderr, "                      begin partition: 0-4095\n");
-	fprintf(stderr, "                      partition count: 1-4096 Default: 1\n");
-	fprintf(stderr, "                      digest: base64 encoded string\n");
-	fprintf(stderr, "                      Examples: 0-1000, 1000-1000, 2222, EjRWeJq83vEjRRI0VniavN7xI0U=\n");
-	fprintf(stderr, "                      Default: 0-4096 (all partitions)\n");
-	fprintf(stderr, "  -D, --after-digest <digest>\n");
-	fprintf(stderr, "                      Backup records after record digest in record's partition plus all succeeding\n");
-	fprintf(stderr, "                      partitions. Used to resume backup with last record received from previous\n");
-	fprintf(stderr, "                      incomplete backup.\n");
-	fprintf(stderr, "                      This argument is mutually exclusive to partition-list.\n");
-	fprintf(stderr, "                      Format: base64 encoded string\n");
-	fprintf(stderr, "                      Example: EjRWeJq83vEjRRI0VniavN7xI0U=\n");
-	fprintf(stderr, "  -f, --filter-exp <b64 encoded expression>\n");
-	fprintf(stderr, "                      Use the encoded filter expression in each scan call,\n");
-	fprintf(stderr, "                      which can be used to do a partial backup.\n");
-	fprintf(stderr, "                      The expression to be used can be base64 encoded through any client.\n");
-	fprintf(stderr, "                      This argument is mutually exclusive with multi-set backup\n");
-	fprintf(stderr, "  -M, --max-records <number of records>\n");
-	fprintf(stderr, "                      The number of records approximately to back up. Default: all records\n");
-	fprintf(stderr, "  -m, --machine <path>\n");
-	fprintf(stderr, "                      Output machine-readable status updates to the given path, \n");
-	fprintf(stderr,"                       typically a FIFO.\n");
-	fprintf(stderr, "  -e, --estimate\n");
-	fprintf(stderr, "                      Estimate the backed-up record size from a random sample of \n");
-	fprintf(stderr, "                      10,000 records at 99.9999%% confidence.\n");
-	fprintf(stderr, "  -N, --nice <bandwidth>\n");
-	fprintf(stderr, "                      The limit for write storage bandwidth in MiB/s.\n");
-	fprintf(stderr, "  -R, --no-records\n");
-	fprintf(stderr, "                      Don't backup any records.\n");
-	fprintf(stderr, "  -I, --no-indexes\n");
-	fprintf(stderr, "                      Don't backup any indexes.\n");
-	fprintf(stderr, "  -u, --no-udfs\n");
-	fprintf(stderr, "                      Don't backup any UDFs.\n");
-	fprintf(stderr, "  -a, --modified-after <YYYY-MM-DD_HH:MM:SS>\n");
-	fprintf(stderr, "                      Perform an incremental backup; only include records \n");
-	fprintf(stderr, "                      that changed after the given date and time. The system's \n");
-	fprintf(stderr, "                      local timezone applies. If only HH:MM:SS is specified, then\n");
-	fprintf(stderr, "                      today's date is assumed as the date. If only YYYY-MM-DD is \n");
-	fprintf(stderr, "                      specified, then 00:00:00 (midnight) is assumed as the time.\n");
-	fprintf(stderr, "  -b, --modified-before <YYYY-MM-DD_HH:MM:SS>\n");
-	fprintf(stderr, "                      Only include records that last changed before the given\n");
-	fprintf(stderr, "                      date and time. May combined with --modified-after to specify\n");
-	fprintf(stderr, "                      a range.\n");
-	fprintf(stderr, "      --no-ttl-only\n");
-	fprintf(stderr, "                      Only include records that have no ttl set (persistent records).\n");
-	fprintf(stderr, "      --socket-timeout <ms>\n");
-	fprintf(stderr, "                      Socket timeout in milliseconds. Default is 10 seconds.\n");
-	fprintf(stderr, "                      If this value is 0, its set to total-timeout. If both are 0,\n");
-	fprintf(stderr, "                      there is no socket idle time limit\n");
-	fprintf(stderr, "      --total-timeout <ms>\n");
-	fprintf(stderr, "                      Total socket timeout in milliseconds. Default is 0, i.e. no timeout.\n");
-	fprintf(stderr, "      --max-retries <n>\n");
-	fprintf(stderr, "                      Maximum number of retries before aborting the current transaction.\n");
-	fprintf(stderr, "                      The default is 5.\n");
-	fprintf(stderr, "      --sleep-between-retries <ms>\n");
-	fprintf(stderr, "                      The amount of time to sleep between retries. Default is 0.\n\n");
-
-	fprintf(stderr, "\n\n");
-	fprintf(stderr, "Default configuration files are read from the following files in the given order:\n");
-	fprintf(stderr, "/etc/aerospike/astools.conf ~/.aerospike/astools.conf\n");
-	fprintf(stderr, "The following sections are read: (cluster asbackup include)\n");
-	fprintf(stderr, "The following options effect configuration file behavior\n");
-	fprintf(stderr, " --no-config-file \n");
-	fprintf(stderr, "                      Do not read any config file. Default: disabled\n");
-	fprintf(stderr, " --instance <name>\n");
-	fprintf(stderr, "                      Section with these instance is read. e.g in case instance `a` is specified\n");
-	fprintf(stderr, "                      sections cluster_a, asbackup_a is read.\n");
-	fprintf(stderr, " --config-file <path>\n");
-	fprintf(stderr, "                      Read this file after default configuration file.\n");
-	fprintf(stderr, " --only-config-file <path>\n");
-	fprintf(stderr, "                      Read only this configuration file.\n");
-}
->>>>>>> b2e88964
