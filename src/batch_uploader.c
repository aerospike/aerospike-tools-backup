--- conflicted
+++ resolved
@@ -1063,19 +1063,7 @@
 			break;
 	}
 
-<<<<<<< HEAD
 	if (--tracker->outstanding_calls == 0) {
-=======
-	// NOTE: The relaxed memory model on arm means atomics no longer have the
-	// sequence memory fence effect we observed on x86. This means reference counting schemes
-	// like this can be dangerous if, for example, an instruction referencing tracker
-	// falls below the as_aaf_uint64, then tracker is destroyed in another thread,
-	// when this thread is picked up again the out of order access to tracker results in
-	// a use after free. TODO Changes like this will have to be made in all applicable areas
-	// or another solution like porting to c11 atomics, or the tso GCC plugin must be used.
-	if (as_aaf_uint64_rls(&tracker->outstanding_calls, -1lu) == 0) {
-		as_fence_acq();
->>>>>>> 258768d5
 		_key_put_submit_finish(tracker);
 	}
 }
@@ -1120,13 +1108,9 @@
 				// number that failed to initialize (this one and all succeeding
 				// ones). If we happen to decrease this value to 0, free the
 				// tracker and release our hold on an async batch slot.
-<<<<<<< HEAD
-				tracker->outstanding_calls -= (uint64_t) (n_records - i);
-				if (tracker->outstanding_calls == 0) {
-=======
-				if (as_aaf_uint64_rls(&tracker->outstanding_calls,
-							(uint64_t) -(n_records - i)) == 0) {
->>>>>>> 258768d5
+				if ( atomic_fetch_add(&tracker->outstanding_calls,
+						(uint64_t) -(n_records - i)) -
+								(uint64_t) (n_records - i) == 0) {
 					// if this is the last record, we can make the upload_batch
 					// callback.
 					as_fence_acq();
@@ -1142,12 +1126,7 @@
 			}
 		}
 		else {
-<<<<<<< HEAD
 			if (--tracker->outstanding_calls == 0) {
-=======
-			if (as_aaf_uint64_rls(&tracker->outstanding_calls, -1lu) == 0) {
-				as_fence_acq();
->>>>>>> 258768d5
 				// if this is the last record, we can make the upload_batch
 				// callback.
 				_key_put_submit_finish(tracker);
