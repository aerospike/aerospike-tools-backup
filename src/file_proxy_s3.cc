--- conflicted
+++ resolved
@@ -86,12 +86,9 @@
 		inf("Initializing S3 API");
 
 		s3_api.options.loggingOptions.logLevel = Aws::Utils::Logging::LogLevel::Off;
-<<<<<<< HEAD
-=======
 		// Install SIGPIPE handler, which the sdk is able to recover from
 		// without terminating the backup.
 		// (see https://aerospike.atlassian.net/browse/TOOLS-2006)
->>>>>>> 6bf75b5d
 		s3_api.options.httpOptions.installSigPipeHandler = true;
 		Aws::InitAPI(s3_api.options);
 
