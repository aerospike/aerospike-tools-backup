/*
 * Copyright 2015-2022 Aerospike, Inc.
 *
 * Portions may be licensed to Aerospike, Inc. under one or more contributor
 * license agreements.
 *
 * Licensed under the Apache License, Version 2.0 (the "License"); you may not
 * use this file except in compliance with the License. You may obtain a copy of
 * the License at http://www.apache.org/licenses/LICENSE-2.0
 *
 * Unless required by applicable law or agreed to in writing, software
 * distributed under the License is distributed on an "AS IS" BASIS, WITHOUT
 * WARRANTIES OR CONDITIONS OF ANY KIND, either express or implied. See the
 * License for the specific language governing permissions and limitations under
 * the License.
 */

//==========================================================
// Includes.
//

#include <float.h>
#include <math.h>

#include <utils.h>


//==========================================================
// Typedefs & constants.
//

#if defined __APPLE__
// Mutex initializer on OS X.
#define MUTEX_INIT PTHREAD_RECURSIVE_MUTEX_INITIALIZER
#else
// Mutex initializer on Linux.
#define MUTEX_INIT PTHREAD_RECURSIVE_MUTEX_INITIALIZER_NP
#endif

// Enables verbose logging.
bool g_verbose = false;
// Disables all logging output except for errors.
bool g_silent = false;

// Lookup table for base-64 decoding. Invalid characters yield 0xff. '=' (0x3d) yields 0x00 to
// make it a legal character.
const uint8_t b64map[256] = {
	0xff, 0xff, 0xff, 0xff, 0xff, 0xff, 0xff, 0xff, 0xff, 0xff, 0xff, 0xff, 0xff, 0xff, 0xff, 0xff,
	0xff, 0xff, 0xff, 0xff, 0xff, 0xff, 0xff, 0xff, 0xff, 0xff, 0xff, 0xff, 0xff, 0xff, 0xff, 0xff,
	0xff, 0xff, 0xff, 0xff, 0xff, 0xff, 0xff, 0xff, 0xff, 0xff, 0xff, 0x3e, 0xff, 0xff, 0xff, 0x3f,
	0x34, 0x35, 0x36, 0x37, 0x38, 0x39, 0x3a, 0x3b, 0x3c, 0x3d, 0xff, 0xff, 0xff, 0x00, 0xff, 0xff,
	0xff, 0x00, 0x01, 0x02, 0x03, 0x04, 0x05, 0x06, 0x07, 0x08, 0x09, 0x0a, 0x0b, 0x0c, 0x0d, 0x0e,
	0x0f, 0x10, 0x11, 0x12, 0x13, 0x14, 0x15, 0x16, 0x17, 0x18, 0x19, 0xff, 0xff, 0xff, 0xff, 0xff,
	0xff, 0x1a, 0x1b, 0x1c, 0x1d, 0x1e, 0x1f, 0x20, 0x21, 0x22, 0x23, 0x24, 0x25, 0x26, 0x27, 0x28,
	0x29, 0x2a, 0x2b, 0x2c, 0x2d, 0x2e, 0x2f, 0x30, 0x31, 0x32, 0x33, 0xff, 0xff, 0xff, 0xff, 0xff,
	0xff, 0xff, 0xff, 0xff, 0xff, 0xff, 0xff, 0xff, 0xff, 0xff, 0xff, 0xff, 0xff, 0xff, 0xff, 0xff,
	0xff, 0xff, 0xff, 0xff, 0xff, 0xff, 0xff, 0xff, 0xff, 0xff, 0xff, 0xff, 0xff, 0xff, 0xff, 0xff,
	0xff, 0xff, 0xff, 0xff, 0xff, 0xff, 0xff, 0xff, 0xff, 0xff, 0xff, 0xff, 0xff, 0xff, 0xff, 0xff,
	0xff, 0xff, 0xff, 0xff, 0xff, 0xff, 0xff, 0xff, 0xff, 0xff, 0xff, 0xff, 0xff, 0xff, 0xff, 0xff,
	0xff, 0xff, 0xff, 0xff, 0xff, 0xff, 0xff, 0xff, 0xff, 0xff, 0xff, 0xff, 0xff, 0xff, 0xff, 0xff,
	0xff, 0xff, 0xff, 0xff, 0xff, 0xff, 0xff, 0xff, 0xff, 0xff, 0xff, 0xff, 0xff, 0xff, 0xff, 0xff,
	0xff, 0xff, 0xff, 0xff, 0xff, 0xff, 0xff, 0xff, 0xff, 0xff, 0xff, 0xff, 0xff, 0xff, 0xff, 0xff,
	0xff, 0xff, 0xff, 0xff, 0xff, 0xff, 0xff, 0xff, 0xff, 0xff, 0xff, 0xff, 0xff, 0xff, 0xff, 0xff
};


//==========================================================
// Forward Declarations.
//

static pid_t thread_id(void);


//==========================================================
// Public API.
//

/*
 * Central log function. Writes a single log message.
 *
 * @param tag     The severity tag.
 * @param prefix  A prefix to be prepended to the log message.
 * @param format  The format string for the log message.
 * @param args    The arguments for the log message, according to the format string.
 * @param error   Indicates that errno information is to be added to the log message.
 */
void
log_line(const char *tag, const char *prefix, const char *format, va_list args, bool error)
{
	char buffer[10000];
	time_t now;
	struct tm now_tm;

	if ((now = time(NULL)) == (time_t)-1) {
		fprintf(stderr, "Error while getting current time, error %d, %s\n", errno, strerror(errno));
		exit(EXIT_FAILURE);
	}

	if (gmtime_r(&now, &now_tm) == NULL) {
		fprintf(stderr, "Error while calculating GMT, error %d, %s\n", errno, strerror(errno));
		exit(EXIT_FAILURE);
	}

	size_t index = 0;
	size_t length = strftime(buffer + index, sizeof(buffer) - 1, "%Y-%m-%d %H:%M:%S %Z ", &now_tm);

	if (length == 0) {
		fprintf(stderr, "Error while converting time to string, error %d, %s\n", errno,
				strerror(errno));
		exit(EXIT_FAILURE);
	}

	index += length;
	length = (size_t) snprintf(buffer + index, sizeof(buffer) - index - 1,
			"[%s] [%5d] %s", tag,
			(int32_t) (thread_id() % 100000), prefix);
	index += length;

	length = (size_t) vsnprintf(buffer + index, sizeof(buffer) - index - 1,
			format, args);
	index += length;

	if (index >= sizeof(buffer) - 1) {
		fprintf(stderr, "Buffer overflow while creating log message\n");
		exit(EXIT_FAILURE);
	}

	if (error) {
		length = (size_t)snprintf(buffer + index, sizeof(buffer) - index - 1,
				" (error %d: %s)",
				errno, strerror(errno));
		index += length;

		if (index >= sizeof(buffer) - 1) {
			fprintf(stderr, "Buffer overflow while creating log message\n");
			exit(EXIT_FAILURE);
		}
	}

	buffer[index] = '\n';
	fwrite(buffer, 1, index + 1, stderr);
}

/*
 * Logs a debug message.
 *
 * @param format  The format string for the debug message.
 */
void
_ver_fn(const char *format, ...)
{
	va_list args;

	if (!as_load_bool(&g_silent)) {
		va_start(args, format);
		log_line("VER", "", format, args, false);
		va_end(args);
	}
}

/*
 * Logs an informational message.
 *
 * @param format  The format string for the informational message.
 */
void
inf(const char *format, ...)
{
	va_list args;

	if (!as_load_bool(&g_silent)) {
		va_start(args, format);
		log_line("INF", "", format, args, false);
		va_end(args);
	}
}

/*
 * Logs an error message.
 *
 * @param format  The format string for the error message.
 */
void
err(const char *format, ...)
{
	va_list args;

	va_start(args, format);
	log_line("ERR", "", format, args, false);
	va_end(args);
}

/*
 * Logs an error message and includes errno information.
 *
 * @param format  The format string for the error message.
 */
void
err_code(const char *format, ...)
{
	va_list args;

	va_start(args, format);
	log_line("ERR", "", format, args, true);
	va_end(args);
}

/*
 * returns a string representation of the boolean value
 */
const char*
boolstr(bool val)
{
	static const char* str_vals[] = {
		"false",
		"true"
	};
	return str_vals[val != 0];
}

/*
 * Hex dump helper function. Feeds a hex dump of the given data to the given
 * function line by line.
 *
 * @param data    The data to be dumped.
 * @param len     The length of the data to be dumped.
 * @param output  The output function to be invoked for every line of the hex dump.
 */
static void
hex_dump(const void *data, uint32_t len, void (*output)(const char *format, ...))
{
	uint32_t i, k;
	char line[4 + 16 * 3 + 1 + 16 + 1];

	for (i = 0; i < len; i += k) {
		sprintf(line, "%04x", i);

		for (k = 0; k < 16 && i + k < len; ++k) {
			uint8_t x = ((uint8_t *)data)[i + k];
			sprintf(line + 4 + k * 3, " %02x", x);
			line[4 + 16 * 3 + 1 + k] = (char)(x >= 32 && x <= 126 ? x : '.');
		}

		line[4 + 16 * 3 + 1 + k] = 0;

		while (k < 16) {
			strcpy(line + 4 + k * 3, "   ");
			++k;
		}

		line[4 + 16 * 3] = ' ';
		output("%s", line);
	}
}

/*
 * Logs a debug hex dump of the given data.
 *
 * @param data  The data to be dumped.
 * @param len   The length of the data to be dumped.
 */
void
hex_dump_ver(const void *data, uint32_t len)
{
	hex_dump(data, len, _ver_fn);
}

/*
 * Logs an informational hex dump of the given data.
 *
 * @param data  The data to be dumped.
 * @param len   The length of the data to be dumped.
 */
void
hex_dump_inf(const void *data, uint32_t len)
{
	hex_dump(data, len, inf);
}

/*
 * Logs an error hex dump of the given data.
 *
 * @param data  The data to be dumped.
 * @param len   The length of the data to be dumped.
 */
void
hex_dump_err(const void *data, uint32_t len)
{
	hex_dump(data, len, err);
}

/*
 * Clones an as_vector of strings (char[N]) src into dst.
 */
bool
str_vector_clone(as_vector* dst, const as_vector* src)
{
	as_vector_init(dst, src->item_size, src->size);

	for (uint32_t i = 0; i < src->size; i++) {
		char* dst_loc = (char*) as_vector_reserve(dst);
		if (dst_loc == NULL) {
			return false;
		}

		memcpy(dst_loc, as_vector_get((as_vector*) src, i), src->item_size);
	}

	return true;
}

/*
 * Searches a vector of c strings and returns true if a match to str is found.
 */
bool
str_vector_contains(const as_vector* v, const char* str)
{
	for (uint32_t i = 0; i < v->size; i++) {
		const char* el = (const char*) as_vector_get((as_vector*) v, i);
		if (strcmp(el, str) == 0) {
			return true;
		}
	}
	return false;
}

/*
 * Returns a string representation of a vector of c strings stored in a static
 * buffer (i.e. this function is not thread-safe).
 */
char*
str_vector_tostring(const as_vector* v)
{
	static char buf[1024];
	uint64_t pos = 0;

	if (v->size == 0) {
		buf[0] = '\0';
	}

	for (uint32_t i = 0; i < v->size; i++) {
		pos += (uint64_t) snprintf(buf + pos, sizeof(buf) - pos, "%s",
				(const char*) as_vector_get((as_vector*) v, i));
		if (i < v->size - 1) {
			pos += (uint64_t) snprintf(buf + pos, sizeof(buf) - pos, ",");
		}
	}
	return buf;
}

/*
 * Log callback for the Aerospike client library. Receives log messages from the
 * Aerospike client and outputs them to our own log.
 *
 * @param level   The severity level of the log message.
 * @param func    The client library function that issued the log message.
 * @param file    The source code file that contains the function.
 * @param line    The source code line that issued the log message.
 * @param format  The format string of the log message.
 *
 * @result        Always `true`.
 */
static bool
log_callback(as_log_level level, const char *func, const char *file, uint32_t line,
		const char *format, ...)
{
	char prefix[1000];

	if ((size_t)snprintf(prefix, sizeof prefix, "[%s:%d][%s] ", file, line,
			func) >= sizeof prefix) {
		fprintf(stderr, "Buffer overflow while creating client log prefix");
		exit(EXIT_FAILURE);
	}

	char *tag = "???";

	switch (level) {
	case AS_LOG_LEVEL_ERROR:
	case AS_LOG_LEVEL_WARN:
		tag = "ERR";
		break;

	case AS_LOG_LEVEL_INFO:
		tag = "INF";

		if (as_load_bool(&g_silent)) {
			return true;
		}
		break;

	case AS_LOG_LEVEL_DEBUG:
	case AS_LOG_LEVEL_TRACE:
		tag = "VER";

		if (as_load_bool(&g_silent)) {
			return true;
		}
		break;
	}

	va_list args;
	va_start(args, format);
	log_line(tag, prefix, format, args, false);
	va_end(args);
	return true;
}

/*
 * Enables the Aerospike client log.
 */
void
enable_client_log(void)
{
	as_log_set_level(AS_LOG_LEVEL_INFO);
	as_log_set_callback(log_callback);
}

/*
 * A wrapper around `cf_malloc()` that exits on errors.
 */
void *
safe_malloc(size_t size)
{
	void *mem = cf_malloc(size);

	if (mem == NULL) {
		err_code("Error while allocating %zu byte(s)", size);
		exit(EXIT_FAILURE);
	}

	return mem;
}

/*
 * A wrapper around `cf_strdup()` that exits on errors. Will not attempt to
 * duplicate the string if it is NULL.
 */
char *
safe_strdup(const char *string)
{
	if (string == NULL) {
		return NULL;
	}

	char *res = cf_strdup(string);

	if (res == NULL) {
		err_code("Error while duplicating string %s", string);
		exit(EXIT_FAILURE);
	}

	return res;
}

/*
 * A wrapper around `pthread_mutex_lock()` that uses @ref mutex and that exits on errors.
 */
void
safe_lock(pthread_mutex_t* mutex)
{
	if (pthread_mutex_lock(mutex) != 0) {
		err_code("Error while locking mutex");
		exit(EXIT_FAILURE);
	}
}

/*
 * A wrapper around `pthread_mutex_unlock()` that uses @ref mutex and that exits on errors.
 */
void
safe_unlock(pthread_mutex_t* mutex)
{
	if (pthread_mutex_unlock(mutex) != 0) {
		err_code("Error while unlocking mutex");
		exit(EXIT_FAILURE);
	}
}

/*
 * Wait on a condition variable for at most one second.
 */
void
safe_wait(pthread_cond_t* cond, pthread_mutex_t* mutex)
{
#ifdef __APPLE__
	// MacOS uses gettimeofday instead of the monotonic clock for timed waits on
	// condition variables
	struct timespec t;
	struct timeval tv;
	gettimeofday(&tv, NULL);
	TIMEVAL_TO_TIMESPEC(&tv, &t);
#else
	struct timespec t;
	clock_gettime(CLOCK_MONOTONIC, &t);
#endif /* __APPLE__ */

	// wait for one second
	t.tv_sec += 1;

	int res = pthread_cond_timedwait(cond, mutex, &t);
	if (res != 0 && res != ETIMEDOUT) {
		err_code("Error while waiting for condition");
		exit(EXIT_FAILURE);
	}
}

/*
 * A version of `pthread_cond_broadcast()` that exits on errors.
 */
void
safe_signal(pthread_cond_t *cond)
{
	if (pthread_cond_broadcast(cond) != 0) {
		err_code("Error while signaling condition");
		exit(EXIT_FAILURE);
	}
}

/*
 * Performs the inverse erf of y, i.e. gives x such that erf(x) == y.
 *
 * From: https://github.com/antelopeusersgroup/antelope_contrib/blob/master/lib/location/libgenloc/erfinv.c
 */
double
erfinv(double y)
{
#define CENTRAL_RANGE 0.7
	/* coefficients in rational expansion */
	const double a[4] = { 0.886226899, -1.645349621,  0.914624893, -0.140543331};
	const double b[4] = {-2.118377725,  1.442710462, -0.329097515,  0.012229801};
	const double c[4] = {-1.970840454, -1.624906493,  3.429567803,  1.641345311};
	const double d[2] = { 3.543889200,  1.637067800};
	double x;

	if (fabs(y) > 1.0) {
		return atof("NaN");
	}
	if (y == 1.0) {
		return DBL_MAX;
	}
	if (y == -1.0) {
		return -DBL_MAX;
	}

	if (fabs(y) <= CENTRAL_RANGE) {
		double z = y*y;
		double num = ((a[3]*z + a[2])*z + a[1])*z + a[0];
		double dem = (((b[3]*z + b[2])*z + b[1])*z + b[0])*z + 1.0;
		x = y * num / dem;
	}
	else {
		double z = sqrt(-log((1.0 - fabs(y)) / 2.0));
		double num = ((c[3]*z + c[2])*z + c[1])*z + c[0];
		double dem = (d[1]*z + d[0])*z + 1.0;
		x = copysign(1.0, y) * num / dem;
	}
	/* Two steps of Newton-Raphson correction */
	x = x - (erf(x) - y) / ((2.0 / sqrt(M_PI)) * exp(-x * x));
	x = x - (erf(x) - y) / ((2.0 / sqrt(M_PI)) * exp(-x * x));

	return x;
}

/*
 * Given the target probability (confidence) and number of samples taken from
 * an identical distribution, gives the z-score of the upper confidence interval
 * of the sum of <n_records> samples from that distribution.
 */
double
confidence_z(double p, uint64_t n_records)
{
	// a lower bound of 1 - (p ^ (1 / n_records))
	double q = (1 - p) / (double) n_records;
	// the z-score of the upper confidence interval
	double z = sqrt(2) * -erfinv(q * 2 - 1);
	return z;
}

/*
 * Allocates a buffer large enough to hold the given formatted string and
 * returns a pointer to the buffer with the format string written
 */
char*
dyn_sprintf(const char* format, ...)
{
	va_list args;
	va_start(args, format);
	size_t len = (size_t) vsnprintf(NULL, 0, format, args);
	va_end(args);

	char* buf = (char*) cf_malloc((len + 1) * sizeof(char));
	if (buf == NULL) {
		err("Unable to allocate %zu bytes for snprintf buffer string",
				len + 1);
		return NULL;
	}

	va_start(args, format);
	vsnprintf(buf, len + 1, format, args);
	va_end(args);

	return buf;
}

/*
 * Turns a string of digits into an unsigned 64-bit value.
 *
 * @param string  The string of digits.
 * @param val     The output integer.
 *
 * @result        `true`, if successful.
 */
bool
better_atoi(const char *string, int64_t *val)
{
	char *end;
	*val = strtol(string, &end, 10);
	return end != string && *end == '\0';
}

/*
 * Parses a "YYYY-MM-DD_HH:MM:SS" date and time string (local time) into nanoseconds
 * since the epoch (GMT).
 *
 * @param string  The date and time string.
 * @param nanos   The nanoseconds passed since the epoch.
 *
 * @result        `true`, if successful.
 */
bool
parse_date_time(const char *string, int64_t *nanos)
{
	ver("Parsing date and time string %s", string);

	time_t now = time(NULL);

	if (now == (time_t)-1) {
		err("Error while getting current time");
		return false;
	}

	struct tm local;

	if (localtime_r(&now, &local) == NULL) {
		err("Error while calculating local time");
		return false;
	}

	int32_t year;
	int32_t month;

	switch (strlen(string)) {
	case 10:
		// YYYY-MM-DD, missing time, assume 00:00:00
		if (sscanf(string, "%4d-%2d-%2d", &year, &month, &local.tm_mday) != 3 || year < 1900) {
			err("Date format error in %s", string);
			return false;
		}

		local.tm_year = year - 1900;
		local.tm_mon = month - 1;
		local.tm_hour = 0;
		local.tm_sec = 0;
		local.tm_min = 0;
		break;

	case 8:
		// HH:MM:SS, missing date, assume today's date
		if (sscanf(string, "%2d:%2d:%2d", &local.tm_hour, &local.tm_min, &local.tm_sec) != 3) {
			err("Time format error in %s", string);
			return false;
		}

		break;

	case 19:
		// YYYY-MM-DD_HH:MM:SS
		if (sscanf(string, "%4d-%2d-%2d_%2d:%2d:%2d",
				&year, &month, &local.tm_mday, &local.tm_hour, &local.tm_min,
				&local.tm_sec) != 6 || year < 1900) {
			err("Date/time format error in %s", string);
			return false;
		}

		local.tm_year = year - 1900;
		local.tm_mon = month - 1;
		break;

	default:
		return false;
	}

	time_t secs = mktime(&local);

	if (secs == (time_t)-1) {
		err("Error while calculating epoch time");
		return false;
	}

	*nanos = (int64_t)secs * 1000000000;
	return true;
}

/*
 * Converts the given nanoseconds since the epoch (GMT) into a "YYYY-MM-DD_HH:MM:SS"
 * date and time string (local time).
 *
 * @param nanos   The nanoseconds to be converted.
 * @param buffer  The output buffer to receive the converted result.
 * @param size    The size of the output buffer.
 *
 * @result        `true`, if successful.
 */
bool
format_date_time(int64_t nanos, char *buffer, size_t size)
{
	time_t gmt = (time_t)(nanos / 1000000000);
	struct tm local;

	if (localtime_r(&gmt, &local) == NULL) {
		err("Error while calculating local time");
		return false;
	}

	if (strftime(buffer, size, "%Y-%m-%d %H:%M:%S %Z", &local) == 0) {
		err("Error while formatting local time");
		return false;
	}

	return true;
}

/*
 * Get the current time using the clock used for timed waits in libpthread.
 */
void
get_current_time(struct timespec* now)
{
#ifdef __APPLE__
	// MacOS uses gettimeofday instead of the monotonic clock for timed waits on
	// mutexes/condition variables
	struct timeval tv;
	gettimeofday(&tv, NULL);
	TIMEVAL_TO_TIMESPEC(&tv, now);
#else
	clock_gettime(CLOCK_MONOTONIC, now);
#endif /* __APPLE__ */
}

/*
 * Adds "us" microseconds to the timespec "ts".
 *
 * "us" can't be too large (> (ULONG_MAX - 999999999) / 1000), otherwise integer
 * overflow will occur in the tv_nsec field. But this number is very large
 * (18446744072709551), amounting to about ~584 years, so assume this won't
 * happen.
 */
void
timespec_add_us(struct timespec* ts, uint64_t us)
{
	ts->tv_nsec += 1000 * us;
	ts->tv_sec += ts->tv_nsec / 1000000000;
	ts->tv_nsec = ts->tv_nsec % 1000000000;
}

/*
 * Returns the number of microseconds from timespec "from" until timespec
 * "until".
 */
uint64_t
timespec_diff(const struct timespec* from, const struct timespec* until)
{
	uint64_t n_secs = (uint64_t) (until->tv_sec - from->tv_sec);
	uint64_t n_nsecs = (uint64_t) (1000000000 + until->tv_nsec - from->tv_nsec);
	return (n_secs * 1000000) + (n_nsecs / 1000 - 1000000);
}

/*
 * returns true if the given timespec is in the future
 */
bool
timespec_has_not_happened(struct timespec* ts)
{
	struct timespec now;
	get_current_time(&now);

	return now.tv_sec < ts->tv_sec ||
		(now.tv_sec == ts->tv_sec && now.tv_nsec < ts->tv_nsec);
}

/*
 * '\'-escapes spaces and line feeds in a string. Used by the @ref escape() macro.
 *
 * @param source  The string to be escaped.
 * @param dest    The output buffer for the escaped string. May be `NULL` to determine the
 *                length of the escaped string.
 *
 * @result        An esc_res, i.e., an (output buffer, length) pair.
 */
esc_res
escape_space(const char *source, char *dest)
{
	size_t k = 0;

	for (size_t i = 0; source[i] != 0; ++i) {
		char ch = source[i];

		if (ch == '\\' || ch == ' ' || ch == '\n') {
			if (dest != NULL) {
				dest[k] = '\\';
			}

			++k;
		}

		if (dest != NULL) {
			dest[k] = ch;
		}

		++k;
	}

	if (dest != NULL) {
		dest[k] = 0;
	}

	return (esc_res){ dest, ++k };
}

/*
 * '\'-unescapes a string.
 *
 * @param source  The string to be unescaped.
 * @param dest    The output buffer for the unescaped string. May be `NULL` to determine the
 *                length of the unescaped string.
 *
 * @result        An esc_res, i.e., an (output buffer, length) pair.
 */
esc_res
unescape_space(const char *source, char *dest)
{
	size_t k = 0;
	bool esc = false;

	for (size_t i = 0; source[i] != 0; ++i) {
		char ch = source[i];

		if (ch == '\\' && !esc) {
			esc = true;
			continue;
		}

		esc = false;

		if (dest != NULL) {
			dest[k] = ch;
		}

		++k;
	}

	if (dest != NULL) {
		dest[k] = 0;
	}

	return (esc_res){ dest, ++k };
}

/*
 * Removes space characters at the beginning and end of a string.
 *
 * @param str  The string to be trimmed.
 *
 * @result     A pointer to the beginning of the trimmed string.
 */
char *
trim_string(char *str)
{
	size_t len = strlen(str);
	char *end = str + len - 1;

	while (end >= str && isspace(*end)) {
		--end;
	}

	*(end + 1) = 0;

	while (isspace(*str)) {
		++str;
	}

	return str;
}

/*
 * Splits a string at the given split character into a vector of strings. Optionally trims
 * the resulting parts.
 *
 * @param str    The string to be split.
 * @param split  The character to split at.
 * @param trim   Requests trimming of the resulting parts.
 * @param vec    The result vector to be populated.
 */
void
split_string(char *str, char split, bool trim, as_vector *vec)
{
	char *prev = str;
	bool stop = false;

	while (!stop) {
		stop = *str == 0;

		if (*str == split || stop) {
			*str = 0;
			char *append = trim ? trim_string(prev) : prev;
			as_vector_append(vec, &append);
			prev = str + 1;
		}

		++str;
	}
}

/*
 * Pretty-prints the given number of seconds.
 *
 * @param seconds  The number of seconds to be pretty-printed.
 * @param buffer   The output buffer to receive the formatted result.
 * @param size     The size of the output buffer.
 */
void
format_eta(int32_t seconds, char *buffer, size_t size)
{
	size_t length = 0;

	if (seconds > 100 * 86400) {
		length = (size_t)snprintf(buffer, size, "%s", ">100d");

		if (length >= size) {
			fprintf(stderr, "Buffer overflow while formatting days\n");
			exit(EXIT_FAILURE);
		}

		return;
	}

	if (seconds < 0) {
		seconds = 0;
	}

	int32_t divisors[] = { 86400, 3600, 60, 1 };
	char labels[] = { 'd', 'h', 'm', 's' };
	size_t index = 0;
	bool printed = false;

	for (uint32_t i = 0; i < 4; ++i) {
		int32_t val = seconds / divisors[i];

		if (val == 0 && !printed && i < 3) {
			continue;
		}

		seconds = seconds - val * divisors[i];
		length = (size_t)snprintf(buffer + index, size - index, "%d%c", val, labels[i]);
		index += length;

		if (index >= size) {
			fprintf(stderr, "Buffer overflow while formatting ETA\n");
			exit(EXIT_FAILURE);
		}

		printed = true;
	}
}

/*
 * Formats a character as a string. Unprintable characters use "\x..." notation.
 *
 * For thread safety, this function uses a fixed number of static buffers based on the maximal
 * number of threads.
 *
 * @param ch  The character to be formatted.
 *
 * @result    The string representing the character.
 */
char *
print_char(int32_t ch)
{
	// allow print_char() to be used up to 4 times in a single expression (e.g., function call)
	static char buff[MAX_THREADS * 4][5];
	static uint32_t index = 0;

	/*
	 * atomically perform the following operation:
	 *
	 * uint32_t i = index++;
	 * if (index >= MAX_THREADS * 4) {
	 *     index = 0;
	 * }
	 *
	 * use weak atomic compare exchange since this is very cheap, and relaxed
	 * memory ordering on both success and fail since there are no other
	 * synchronization requirements
	 */
	uint32_t i = __atomic_load_n(&index, __ATOMIC_RELAXED);
	while (!__atomic_compare_exchange_n(&index, &i, (i + 1) % (MAX_THREADS * 4),
				true, __ATOMIC_RELAXED, __ATOMIC_RELAXED));

	if (ch >= 32 && ch <= 126) {
		snprintf(buff[i], sizeof buff[i], "\"%c\"", ch);
	} else {
		snprintf(buff[i], sizeof buff[i], "\\x%02x", ch & 255);
	}

	return buff[i];
}

/*
 * writes an integer to a file in a consistent format (regardless of machine
 * endian-ness)
 */
bool
write_int64(uint64_t val, file_proxy_t* fd)
{
	uint64_t rval = htobe64(val);
	return file_proxy_write(fd, &rval, sizeof(rval)) == sizeof(rval);
}

/*
 * writes an integer to a file in a consistent format (regardless of machine
 * endian-ness)
 */
bool
write_int32(uint32_t val, file_proxy_t* fd)
{
	uint32_t rval = htobe32(val);
	return file_proxy_write(fd, &rval, sizeof(rval)) == sizeof(rval);
}

/*
 * reads an integer from a file written using write_int64
 */
bool
read_int64(uint64_t* val, file_proxy_t* fd)
{
	uint64_t rval;

	if (file_proxy_read(fd, &rval, sizeof(rval)) != sizeof(rval)) {
		return false;
	}

	*val = be64toh(rval);

	return true;
}

/*
 * reads an integer from a file written using write_int32
 */
bool
read_int32(uint32_t* val, file_proxy_t* fd)
{
	uint32_t rval;

	if (file_proxy_read(fd, &rval, sizeof(rval)) != sizeof(rval)) {
		return false;
	}

	*val = be32toh(rval);

	return true;
}

/*
 * Reads a character from a file descriptor. Updates the current line and column
 * number as well as
 * the total number of read bytes.
 *
 * @param fd       The file descriptor to read from.
 * @param line_no  The line number. `line_no[0]` is the current line, `line_no[1]`
 *                 is the next line.
 * @param col_no   The column number. `col_no[0]` is the current column,
 *                 `col_no[1]` is the next column.
 *
 * @result         The read character on success, otherwise `EOF`.
 */
int32_t
read_char(io_read_proxy_t *fd, uint32_t *line_no, uint32_t *col_no)
{
	line_no[0] = line_no[1];
	col_no[0] = col_no[1];

	int32_t ch = io_proxy_getc_unlocked(fd);

	switch (ch) {
		case EOF:
			if (io_proxy_error(fd) != 0) {
				err("Error while reading backup block (line %u, col %u)",
						line_no[0], col_no[0]);
				return EOF;
			}

			err("Unexpected end of file in backup block (line %u, col %u)",
					line_no[0], col_no[0]);
			return EOF;

		case '\n':
			++line_no[1];
			col_no[1] = 1;
			return ch;

		default:
			++col_no[1];
			return ch;
	}
}

/*
 * Reads from a file descriptor, decodes base-64 data, and returns the next
 * decoded byte. Updates the current line and column number as well as the total
 * number of read bytes.
 *
 * The function reads 4 bytes at a time, decodes them into 3 bytes, buffers 2 of
 * those 3 bytes, and returns the 1 remaining byte. Subsequent calls will read
 * the 2 buffered bytes. After that, everything starts over.
 *
 * @param fd       The file descriptor to read from.
 * @param line_no  The line number. `line_no[0]` is the current line,
 *                 `line_no[1]` is the next line.
 * @param col_no   The column number. `col_no[0]` is the current column,
 *                 `col_no[1]` is the next column.
 * @param bytes    Incremented, if a character was successfully read.
 * @param b64c     The base-64 context used, for example, to store buffered
 *                 bytes.
 *
 * @result         The decoded byte on success, otherwise `EOF`.
 */
int32_t
read_char_dec(io_read_proxy_t *fd, uint32_t *line_no, uint32_t *col_no,
		b64_context *b64c)
{
	if (LIKELY(b64c->index < 2)) {
		return b64c->buffer[b64c->index++];
	}

	int32_t ch1 = read_char(fd, line_no, col_no);
	int32_t ch2 = read_char(fd, line_no, col_no);
	int32_t ch3 = read_char(fd, line_no, col_no);
	int32_t ch4 = read_char(fd, line_no, col_no);

	if (UNLIKELY(ch1 == EOF || ch2 == EOF || ch3 == EOF || ch4 == EOF)) {
		err("Unexpected end of file in base-64 data");
		return EOF;
	}

	if (UNLIKELY(ch4 == '=')) {
		b64c->size += ch3 == '=' ? 1 : 2;
	} else {
		b64c->size += 3;
	}

	int32_t dig1 = b64map[ch1];
	int32_t dig2 = b64map[ch2];
	int32_t dig3 = b64map[ch3];
	int32_t dig4 = b64map[ch4];

	if (UNLIKELY(dig1 == 0xff || dig2 == 0xff || dig3 == 0xff || dig4 == 0xff)) {
		err("Invalid base-64 character (%s, %s, %s, or %s at or before line %u, col %u)",
				print_char(ch1), print_char(ch2), print_char(ch3), print_char(ch4),
				line_no[0], col_no[0]);
		return EOF;
	}

	b64c->buffer[0] = (uint8_t)((dig2 << 4) | (dig3 >> 2));
	b64c->buffer[1] = (uint8_t)((dig3 << 6) | dig4);
	b64c->index = 0;
	return (dig1 << 2) | (dig2 >> 4);
}

int
peek_char(io_read_proxy_t *fd, uint32_t *line_no, uint32_t *col_no)
{
	line_no[0] = line_no[1];
	col_no[0] = col_no[1];

	int32_t ch = io_proxy_peekc_unlocked(fd);

	switch (ch) {
	case EOF:
		if (io_proxy_error(fd) != 0) {
			err("Error while reading backup block (line %u, col %u)", line_no[0], col_no[0]);
			return EOF;
		}

		err("Unexpected end of file in backup block (line %u, col %u)", line_no[0], col_no[0]);
		return EOF;
	}
	return ch;
}

/*
 * Expects the given character to be the next character read from the given file descriptor.
 *
 * @param fd       The file descriptor.
 * @param line_no  The current line number.
 * @param col_no   The current column number.
 * @param ch       The expected character.
 *
 * @result         `true`, if successful.
 */
bool
expect_char(io_read_proxy_t *fd, uint32_t *line_no, uint32_t *col_no,
		int32_t ch)
{
	int32_t x = read_char(fd, line_no, col_no);

	if (UNLIKELY(x == EOF)) {
		return false;
	}

	if (UNLIKELY(x != ch)) {
		err("Unexpected character %s in backup block (line %u, col %u), expected %s", print_char(x),
				line_no[0], col_no[0], print_char(ch));
		return false;
	}

	return true;
}

/*
 * Reads the given number of bytes from the given file descriptor.
 *
 * @param fd       The file descriptor.
 * @param line_no  The current line number.
 * @param col_no   The current column number.
 * @param buffer   The output buffer for the read bytes.
 * @param size     The number of bytes to be read.
 *
 * @result         `true`, if successful.
 */
bool
read_block(io_read_proxy_t *fd, uint32_t *line_no, uint32_t *col_no,
		void *buffer, size_t size)
{
	for (size_t i = 0; i < size; ++i) {
		int32_t ch = read_char(fd, line_no, col_no);

		if (UNLIKELY(ch == EOF)) {
			return false;
		}

		((char *)buffer)[i] = (char)ch;
	}

	return true;
}

/*
 * Reads the given number of characters from the given file descriptor and
 * base-64 decodes them.
 *
 * @param fd       The file descriptor.
 * @param line_no  The current line number.
 * @param col_no   The current column number.
 * @param buffer   The output buffer for the decoded bytes.
 * @param size     The number of characters to be read. Note that this is not
 *                 the size of the output buffer. This is the number of base-64
 *                 characters. The output buffer, however, receives the decoded
 *                 bytes and thus is smaller.
 * @param b64c     The base-64 context to be used for decoding.
 *
 * @result         `true`, if successful.
 */
bool
read_block_dec(io_read_proxy_t *fd, uint32_t *line_no, uint32_t *col_no,
		void *buffer, size_t size, b64_context *b64c)
{
	for (size_t i = 0; i < size; ++i) {
		int32_t ch = read_char_dec(fd, line_no, col_no, b64c);

		if (UNLIKELY(ch == EOF)) {
			return false;
		}

		((char *)buffer)[i] = (char)ch;
	}

	return true;
}

/*
 * Obtains the node IDs of the cluster from the Aerospike client library.
 * Optionally only considers user-specified nodes.
 *
 * The first pass just counts the nodes, the second pass actually gets their IDs.
 *
 * @param clust         The Aerospike cluster.
 * @param node_specs    The IP addresses and ports of the user-specified nodes.
 * @param n_node_specs  The number of user-specified nodes. Zero means "give me
 *                      all cluster nodes."
 * @param node_names    The created array of node IDs.
 * @param n_node_names  The number of elements in the created array.
 */
void
get_node_names(as_cluster *clust, node_spec *node_specs, uint32_t n_node_specs,
		char (**node_names)[][AS_NODE_NAME_SIZE], uint32_t *n_node_names)
{
	as_nodes *nodes = as_nodes_reserve(clust);

	for (int32_t pass = 1; pass <= 2; ++pass) {
		*n_node_names = 0;

		for (uint32_t i = 0; i < nodes->size; ++i) {
			as_node *node = nodes->array[i];
			bool keep;

			if (n_node_specs == 0) {
				keep = true;
			} else {
				keep = false;
				as_address *addrs = node->addresses;

				for (uint32_t k = 0; !keep && k < node->address4_size; ++k) {
					as_address *addr = &addrs[k];
					struct sockaddr_in *v4 = (struct sockaddr_in *)&addr->addr;

					for (uint32_t m = 0; !keep && m < n_node_specs; ++m) {
						if (node_specs[m].family != AF_INET) {
							continue;
						}

						keep = v4->sin_addr.s_addr == node_specs[m].ver.v4.s_addr &&
								v4->sin_port == node_specs[m].port;

						if (keep && pass == 2 && as_load_bool(&g_verbose)) {
							ver("Found node for %s:%d", node_specs[m].addr_string,
									ntohs(node_specs[m].port));
						}
					}
				}

				for (uint32_t k = 0; !keep && k < node->address6_size; ++k) {
					as_address *addr = &addrs[AS_ADDRESS4_MAX + k];
					struct sockaddr_in6 *v6 = (struct sockaddr_in6 *)&addr->addr;

					for (uint32_t m = 0; !keep && m < n_node_specs; ++m) {
						if (node_specs[m].family != AF_INET6) {
							continue;
						}

						keep = memcmp(&v6->sin6_addr, &node_specs[m].ver.v6, 16) == 0 &&
								v6->sin6_port == node_specs[m].port;

						if (keep && pass == 2 && as_load_bool(&g_verbose)) {
							ver("Found node for %s:%d", node_specs[m].addr_string,
									ntohs(node_specs[m].port));
						}
					}
				}
			}

			if (keep) {
				if (pass == 2) {
					ver("Adding node %s", node->name);

					memcpy((**node_names)[*n_node_names], node->name, AS_NODE_NAME_SIZE);
				}

				++(*n_node_names);
			}
		}

		if (pass == 1) {
			*node_names = safe_malloc(*n_node_names * AS_NODE_NAME_SIZE);
		}
	}

	as_nodes_release(nodes);
}

/*
 * Retrieves the given info value from the given node, parses it, and feeds the resulting
 * info key-value pairs to the given callback function.
 *
 * @param as         The Aerospike client instance.
 * @param value      The info value to be retrieved.
 * @param node_name  The name of the node to be queried.
 * @param context    The opaque user-specified context for the callback.
 * @param callback   The callback to be invoked for each key-value pair.
 * @param kv_split   Indicates an info response of the form "<k1>=<v1>[;<k2>=<v2>[;...]]".
 *
 * @result          `true`, if successful.
 */
bool
get_info(aerospike *as, const char *value, const char *node_name, void *context,
		info_callback callback, bool kv_split)
{
	bool res = false;

	ver("Getting info value %s for node %s", value, node_name);

	as_node *node = as_node_get_by_name(as->cluster, node_name);

	if (node == NULL) {
		err("Node %s disappeared from the cluster", node_name);
		goto cleanup0;
	}

	as_policy_info policy;
	as_policy_info_init(&policy);
	policy.timeout = TIMEOUT;

	char *resp = NULL;
	as_error ae;

	if (aerospike_info_node(as, &ae, &policy, node, value, &resp) != AEROSPIKE_OK) {
		as_node_release(node);
		err("Error while retrieving info from node %s - code %d: %s at %s:%d", node_name, ae.code,
			ae.message, ae.file, ae.line);
		goto cleanup0;
	}

	as_node_release(node);

	ver("Parsing info");

	char *info = NULL;

	if (as_info_parse_single_response(resp, &info) != AEROSPIKE_OK) {
		err("Error while parsing single info response");
		goto cleanup1;
	}

	if (info[0] == 0) {
		// Empty result is a valid result
		return true;
	}

	char *clone = safe_strdup(info);
	as_vector info_vec;
	as_vector_inita(&info_vec, sizeof (void *), 25);

	split_string(info, ';', false, &info_vec);

	for (uint32_t i = 0; i < info_vec.size; ++i) {
		char *key;
		char *value;

		if (kv_split) {
			key = as_vector_get_ptr(&info_vec, i);
			char *equals = strchr(key, '=');

			if (equals == NULL) {
				err("Invalid info string %s (missing \"=\")", clone);
				goto cleanup2;
			}

			*equals = 0;
			value = equals + 1;
		} else {
			key = NULL;
			value = as_vector_get_ptr(&info_vec, i);
		}

		if (!callback(context, key, value)) {
			err("Info callback reports an error");
			goto cleanup2;
		}
	}

	res = true;

cleanup2:
	as_vector_destroy(&info_vec);
	cf_free(clone);

cleanup1:
	cf_free(resp);

cleanup0:
	return res;
}

/*
 * Parses the given secondary index information string obtained from a cluster.
 *
 * @param ns         The namespace that contains the secondary index.
 * @param index_str  The information string to be parsed.
 * @param index      The secondary index specification to be populated. The caller is responsible
 *                   for deallocating `index->path_vec`.
 *
 * @result           `true`, if successful.
 */
bool
parse_index_info(char *ns, char *index_str, index_param *index)
{
	bool res = false;

	if (index_str[0] == 0) {
		err("Empty index info in");
		goto cleanup0;
	}

	as_vector index_vec;
	as_vector_inita(&index_vec, sizeof (void *), 25);
	split_string(index_str, ':', false, &index_vec);

	index->ns = ns;
	index->set = NULL;
	index->name = NULL;
	index->type = INDEX_TYPE_INVALID;
<<<<<<< HEAD
	index->ctx = NULL;
=======
	index->ctx = false;
>>>>>>> 38ea3534
	as_vector_init(&index->path_vec, sizeof (path_param), 25);

	char *path = NULL;
	path_type type = PATH_TYPE_INVALID;

	for (uint32_t i = 0; i < index_vec.size; ++i) {
		char *para = as_vector_get_ptr(&index_vec, i);
		char *equals = strchr(para, '=');

		if (equals == NULL) {
			err("Invalid secondary index parameter string %s (missing \"=\")", para);
			goto cleanup2;
		}

		*equals = 0;
		char *arg = equals + 1;

		if (strcmp(para, "set") == 0) {
			index->set = strcmp(arg, "NULL") == 0 ? NULL : arg;
		} else if (strcmp(para, "indexname") == 0) {
			index->name = arg;
		} else if (strcmp(para, "num_bins") == 0) {
			if (strcmp(arg, "1") != 0) {
				err("Multi-bin secondary indexes currently not supported, number of bins: %s",
						arg);
				goto cleanup2;
			}
		} else if (strcmp(para, "type") == 0) {
			if (strcasecmp(arg, "STRING") == 0) {
				type = PATH_TYPE_STRING;
			} else if (strcasecmp(arg, "TEXT") == 0) {
				type = PATH_TYPE_STRING;
			} else if (strcasecmp(arg, "NUMERIC") == 0) {
				type = PATH_TYPE_NUMERIC;
			} else if (strcasecmp(arg, "INT SIGNED") == 0) {
				type = PATH_TYPE_NUMERIC;
			} else if (strcasecmp(arg, "GEOJSON") == 0) {
				type = PATH_TYPE_GEOJSON;
			} else {
				err("Invalid path type %s", arg);
				goto cleanup2;
			}
		} else if (strcmp(para, "indextype") == 0) {
			if (strcasecmp(arg, "LIST") == 0) {
				index->type = INDEX_TYPE_LIST;
			} else if (strcasecmp(arg, "MAPKEYS") == 0) {
				index->type = INDEX_TYPE_MAPKEYS;
			} else if (strcasecmp(arg, "MAPVALUES") == 0) {
				index->type = INDEX_TYPE_MAPVALUES;
			} else if (strcasecmp(arg, "NONE") == 0 || strcasecmp(arg, "DEFAULT") == 0) {
				index->type = INDEX_TYPE_NONE;
			} else {
				err("Invalid index type %s", arg);
				goto cleanup2;
			}
<<<<<<< HEAD
		} else if (strcmp(para, "bin") == 0) { 
			path = arg;
		} else if (strcmp(para, "context") == 0) {
			index->ctx = strcmp(arg, "NULL") == 0 ? NULL : arg;
=======
		} else if (strcmp(para, "bin") == 0) {
			path = arg;
		} else if (strcmp(para, "context") == 0 && strcasecmp(arg, "NULL") != 0) {
			index->ctx = true;
>>>>>>> 38ea3534
		}
		if (path != NULL && type != PATH_TYPE_INVALID) {
			path_param tmp = { path, type };
			as_vector_append(&index->path_vec, &tmp);
			path = NULL;
			type = PATH_TYPE_INVALID;
		}
	}

	if (index->name == NULL) {
		err("Missing index name");
		goto cleanup2;
	}

	if (index->type == INDEX_TYPE_INVALID) {
		err("Missing index type in index %s", index->name);
		goto cleanup2;
	}

	if (index->path_vec.size != 1) {
		err("Invalid number of paths in index %s (%u)", index->name, index->path_vec.size);
		goto cleanup2;
	}

	res = true;
	goto cleanup1;

cleanup2:
	as_vector_destroy(&index->path_vec);

cleanup1:
	as_vector_destroy(&index_vec);

cleanup0:
	return res;
}

/*
 * Turns a string list of comma-delimited set names and turns them into a vector
 * of c strings.
 */
bool
parse_set_list(as_vector* dst, const char* set_list)
{
	uint64_t i = 0;
	while (1) {
		if (set_list[i] == '\'' || set_list[i] == '"') {
			char* end = strchr(set_list + i + 1, set_list[i]);
			if (end == NULL) {
				err("Missing terminating %c in set name", set_list[i]);
				return false;
			}

			uint64_t len = (uint64_t) (end - (set_list + i + 1));
			if (len >= AS_SET_MAX_SIZE) {
				err("Set name must be no longer than %d characters",
						AS_SET_MAX_SIZE - 1);
				return false;
			}
			char* slot = (char*) as_vector_reserve(dst);
			memcpy(slot, set_list + i + 1, len);
			slot[len] = '\0';

			i += len + 2;
		}
		else {
			char* end = strchrnul(set_list + i, ',');
			uint64_t len = (uint64_t) (end - (set_list + i));
			if (len >= AS_SET_MAX_SIZE) {
				err("Set name must be no longer than %d characters",
						AS_SET_MAX_SIZE - 1);
				return false;
			}
			char* slot = (char*) as_vector_reserve(dst);
			memcpy(slot, set_list + i, len);
			slot[len] = '\0';

			i += len;
		}

		if (set_list[i] == '\0') {
			break;
		}
		if (set_list[i] != ',') {
			err("Require ',' to delineate set names");
			return false;
		}
		i++;
	}
	return true;
}

/*
 * parses a base64 encoded binary string in environment variable "env_var_name"
 *
 * returns a pointer to a malloc-ed decoded string, or NULL on failure
 */
encryption_key_t*
parse_encryption_key_env(const char* env_var_name)
{
	uint8_t* pkey_data;
	uint32_t pkey_len;
	uint32_t encoded_len;

	char* pkey_env = getenv(env_var_name);

	if (pkey_env == NULL) {
		err("No environment variable \"%s\" found\n", env_var_name);
		return NULL;
	}

	encoded_len = (uint32_t) strlen(pkey_env);
	pkey_data = (uint8_t*) cf_malloc(cf_b64_decoded_buf_size(encoded_len));

	if (!cf_b64_validate_and_decode(pkey_env, encoded_len, pkey_data,
			&pkey_len)) {
		err("Unable to decode enviroment variable \"%s\" as base64\n",
				env_var_name);
		return NULL;
	}
	encryption_key_t* pkey = (encryption_key_t*)
		cf_malloc(sizeof(encryption_key_t));
	encryption_key_init(pkey, pkey_data, pkey_len);
	return pkey;
}

int
get_server_version(aerospike* as, server_version_t* version_info)
{
	as_error ae;
	char* response;

	if (aerospike_info_any(as, &ae, NULL, "version", &response) != AEROSPIKE_OK) {
		err("Error while querying server version - code %d:\n"
				"%s at %s:%d",
				ae.code, ae.message, ae.file, ae.line);
		return -1;
	}

	char* build_str = strstr(response, "build");
	if (build_str == NULL || strlen(build_str) <= 6) {
		err("Invalid info request response from server: %s\n", response);
		cf_free(response);
		return -1;
	}

	char* version_str = build_str + 6;
	if (sscanf(version_str, "%" PRIu32 ".%" PRIu32 ".%" PRIu32 ".%" PRIu32 "\n",
				&version_info->major, &version_info->minor,
				&version_info->patch, &version_info->build_id) != 4) {
		err("Invalid info request build number: %s\n", version_str);
		cf_free(response);
		return -1;
	}

	cf_free(response);
	return 0;
}

/*
 * Checks for availability of batch writes. Returns false if an error occurred
 * while checking.
 */
bool
server_has_batch_writes(aerospike* as, const server_version_t* version_info,
		bool* batch_writes_enabled)
{
	const char batch_idx_threads_param[] = "batch-index-threads";
	char* info_res;
	as_error ae;

	if (SERVER_VERSION_BEFORE(version_info, 6, 0)) {
		// batch writes not available
		*batch_writes_enabled = false;
		return true;
	}

	char info_str[] = "get-config:context=service";

	as_policy_info policy;
	as_policy_info_init(&policy);

	if (aerospike_info_any(as, &ae, &policy, info_str, &info_res) != AEROSPIKE_OK) {
		err("Failed to query server to check availability of batch writes\n");
		return false;
	}

	char* batch_index_threads = strstr(info_res, batch_idx_threads_param);
	if (batch_index_threads == NULL) {
		err("Server info response to %s is missing %s parameter\n", info_str,
				batch_idx_threads_param);
		ver("Response: %s", info_res);

		*batch_writes_enabled = false;
	}
	else {
		// param_val should be in the format "=<n idx threads>[;<more params>]"
		char* param_val = batch_index_threads +
			(sizeof(batch_idx_threads_param) - 1);
		if (param_val[0] != '=') {
			err("Invalid info response format: expected '=' to follow %s",
					batch_idx_threads_param);
			cf_free(info_res);
			return false;
		}

		char* endptr;
		uint64_t n_batch_threads = strtoul(param_val + 1, &endptr, 10);
		if (endptr == param_val + 1 || (*endptr != '\0' && *endptr != ';')) {
			*endptr = '\0';
			err("Invalid info response format: expected a number to follow "
					"\"%s=\", but got \"%s\"",
					batch_idx_threads_param, param_val + 1);
			cf_free(info_res);
			return false;
		}

		ver("Num batch index threads: %" PRIu64, n_batch_threads);

		*batch_writes_enabled = (n_batch_threads > 0);
	}

	cf_free(info_res);

	return true;
}

bool
as_key_move(as_key* dst, as_key* src)
{
	*dst = *src;
	if (!src->valuep) {
		return true;
	}
	
	if (as_load_uint32(&src->valuep->integer._.count) > 1) {
		//inf("Couldn't move record key values (reference count > 1).");
		return false;
	}

	if (src->valuep == &src->value) {
		dst->valuep = &dst->value;
	}

	return true;
}

bool
as_record_move(as_record* dst, as_record* src)
{
	if (as_load_uint32(&src->_._.count) > 1) {
		return false;
	}

	*dst = *src;
	return as_key_move(&dst->key, &src->key);
}

void
as_vector_swap(as_vector* v1, as_vector* v2)
{
	// copied from aerospike/as_vector.c
#define FLAGS_CREATED 2u

	void* list = v1->list;
	uint32_t capacity = v1->capacity;
	uint32_t size = v1->size;
	uint32_t item_size = v1->item_size;
	uint32_t flags = v1->flags & ~FLAGS_CREATED;

	v1->list = v2->list;
	v1->capacity = v2->capacity;
	v1->size = v2->size;
	v1->item_size = v2->item_size;
	v1->flags = (v1->flags & FLAGS_CREATED) | (v2->flags & ~FLAGS_CREATED);

	v2->list = list;
	v2->capacity = capacity;
	v2->size = size;
	v2->item_size = item_size;
	v2->flags = (v2->flags & FLAGS_CREATED) | flags;
}

#ifdef __APPLE__

char*
strchrnul(const char* s, int c_in)
{
	char* res = strchr(s, c_in);
	if (res == NULL) {
		res = strchr(s, '\0');
	}
	return res;
}

#endif /* __APPLE__ */


//==========================================================
// Local helpers.
//

/*
 * Determine the current thread's ID.
 */
static pid_t
thread_id(void)
{
#if !defined __APPLE__
	return (pid_t)syscall(SYS_gettid);
#elif MAC_OS_X_VERSION_MAX_ALLOWED < MAC_OS_X_VERSION_10_12
	return (pid_t)syscall(SYS_thread_selfid);
#else
	uint64_t tid;
	pthread_threadid_np(NULL, &tid);
	return (pid_t)tid;
#endif
}

as_exp*
exp_component_join_and_compile(as_exp_ops join_op, uint32_t n_ops,
		exp_component_t** components)
{
	uint32_t n_set_ops = 0;
	uint64_t total_size_bytes = 0;

	for (uint32_t i = 0; i < n_ops; i++) {
		exp_component_t* exp_comp = components[i];
		total_size_bytes += exp_comp->size;
		
		if (exp_comp->expr != NULL) {
			n_set_ops++;
		}
	}

	if (n_set_ops == 0) {
		// If nothing to be joined, return an empty expression (i.e. don't
		// filter).
		return NULL;
	}

	if (n_set_ops > 1) {
		// Only if there is more than one expression in the list, we join with
		// join_op
		total_size_bytes += 2 * sizeof(as_exp_entry);
	}

	as_exp_entry* table = (as_exp_entry*) cf_malloc(total_size_bytes);
	if (table == NULL) {
		err("Unable to malloc %" PRIu64 " bytes for as_exp_entry table",
				total_size_bytes);
		return EXP_ERR;
	}

	uint64_t table_offset = 0;

	if (n_set_ops > 1) {
		table[table_offset++] = (as_exp_entry) { .op = join_op };
	}

	for (uint32_t i = 0; i < n_ops; i++) {
		exp_component_t* exp_comp = components[i];

		if (exp_comp->expr != NULL) {
			memcpy(&table[table_offset], exp_comp->expr, exp_comp->size);
			table_offset += exp_comp->size / sizeof(as_exp_entry);
		}
	}

	if (n_set_ops > 1) {
		table[table_offset++] = (as_exp_entry) { .op = _AS_EXP_CODE_END_OF_VA_ARGS };
	}

	as_exp* compiled_exp = as_exp_compile(table,
			(uint32_t) (total_size_bytes / sizeof(as_exp_entry)));
	if (compiled_exp == NULL) {
		err("Failed to compile joined expression");
		compiled_exp = EXP_ERR;
	}

	cf_free(table);
	return compiled_exp;
}

void
tls_config_destroy(as_config_tls* tls)
{
	if (tls->cafile != NULL) {
		cf_free(tls->cafile);
	}

	if (tls->capath != NULL) {
		cf_free(tls->capath);
	}

	if (tls->protocols != NULL) {
		cf_free(tls->protocols);
	}

	if (tls->cipher_suite != NULL) {
		cf_free(tls->cipher_suite);
	}

	if (tls->cert_blacklist != NULL) {
		cf_free(tls->cert_blacklist);
	}

	if (tls->keyfile != NULL) {
		cf_free(tls->keyfile);
	}

	if (tls->keyfile_pw != NULL) {
		cf_free(tls->keyfile_pw);
	}

	if (tls->certfile != NULL) {
		cf_free(tls->certfile);
	}

	memset(tls, 0, sizeof(as_config_tls));
}

void
tls_config_clone(as_config_tls* clone, const as_config_tls* src)
{
	memcpy(clone, src, sizeof(as_config_tls));
	clone->cafile = safe_strdup(src->cafile);
	clone->capath = safe_strdup(src->capath);
	clone->protocols = safe_strdup(src->protocols);
	clone->cipher_suite = safe_strdup(src->cipher_suite);
	clone->cert_blacklist = safe_strdup(src->cert_blacklist);
	clone->keyfile = safe_strdup(src->keyfile);
	clone->keyfile_pw = safe_strdup(src->keyfile_pw);
	clone->certfile = safe_strdup(src->certfile);
}
<|MERGE_RESOLUTION|>--- conflicted
+++ resolved
@@ -1509,11 +1509,8 @@
 	index->set = NULL;
 	index->name = NULL;
 	index->type = INDEX_TYPE_INVALID;
-<<<<<<< HEAD
 	index->ctx = NULL;
-=======
-	index->ctx = false;
->>>>>>> 38ea3534
+
 	as_vector_init(&index->path_vec, sizeof (path_param), 25);
 
 	char *path = NULL;
@@ -1569,17 +1566,10 @@
 				err("Invalid index type %s", arg);
 				goto cleanup2;
 			}
-<<<<<<< HEAD
 		} else if (strcmp(para, "bin") == 0) { 
 			path = arg;
 		} else if (strcmp(para, "context") == 0) {
 			index->ctx = strcmp(arg, "NULL") == 0 ? NULL : arg;
-=======
-		} else if (strcmp(para, "bin") == 0) {
-			path = arg;
-		} else if (strcmp(para, "context") == 0 && strcasecmp(arg, "NULL") != 0) {
-			index->ctx = true;
->>>>>>> 38ea3534
 		}
 		if (path != NULL && type != PATH_TYPE_INVALID) {
 			path_param tmp = { path, type };
