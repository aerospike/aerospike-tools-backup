--- conflicted
+++ resolved
@@ -1,11 +1,7 @@
 name: Mac Artifact
 on:
   push:
-<<<<<<< HEAD
-    branches: [ master, test-ready, TOOLS-2131-remove-macos10-support ]
-=======
-    branches: [ master, test-ready, TOOLS-2137-uploader-leak ]
->>>>>>> 9a768878
+    branches: [ master, test-ready ]
   workflow_call:
     inputs:
       submodule:
