--- conflicted
+++ resolved
@@ -68,7 +68,6 @@
 		-DTOOL_VERSION=\"$(VERSION)\"
 TEST_LDFLAGS := $(LDFLAGS) -fprofile-arcs -coverage -lcheck
 
-<<<<<<< HEAD
 ifeq ($(EVENT_LIB),libev)
   CFLAGS += -DAS_USE_LIBEV
   CXXFLAGS += -DAS_USE_LIBEV
@@ -90,19 +89,12 @@
   TEST_CXXFLAGS += -DAS_USE_LIBEVENT
 endif
 
-DIR_INC := include
-DIR_SRC := src
-DIR_OBJ := obj
-DIR_UNIT_TEST := test/unit
-DIR_TEST_BIN := test_target
-=======
 DIR_INC := $(ROOT)/include
 DIR_SRC := $(ROOT)/src
 DIR_OBJ := $(ROOT)/obj
 DIR_MODULES := $(ROOT)/modules
 DIR_UNIT_TEST := $(ROOT)/test/unit
 DIR_TEST_BIN := $(ROOT)/test_target
->>>>>>> 82fa19da
 DIR_TEST_OBJ := $(DIR_TEST_BIN)/obj
 DIR_INTEGRATION_TEST := $(ROOT)/test/integration
 DIR_BIN := $(ROOT)/bin
@@ -394,7 +386,6 @@
 
 -include $(TEST_DEPS)
 
-<<<<<<< HEAD
 # Requires the lcov tool to be installed
 $(DIR_TEST_BIN)/aerospike-tools-backup.info:
 	@echo
@@ -404,14 +395,6 @@
 
 .PHONY: coverage
 coverage: | $(DIR_TEST_BIN)/aerospike-tools-backup.info
-=======
-# Summary requires the lcov tool to be installed
-.PHONY: coverage
-coverage:
-	@lcov -o $(DIR_TEST_BIN)/aerospike-tools-backup-tests.info --directory $(DIR_TEST_BIN) --capture --quiet
-	@lcov -o $(DIR_TEST_BIN)/aerospike-tools-backup.info -a $(DIR_TEST_BIN)/aerospike-tools-backup-baseline.info -a $(DIR_TEST_BIN)/aerospike-tools-backup-tests.info
-	@lcov -o $(DIR_TEST_BIN)/aerospike-tools-backup.info --quiet --extract $(DIR_TEST_BIN)/aerospike-tools-backup.info '$(DIR_SRC)/*' '$(DIR_INC)/*'
->>>>>>> 82fa19da
 	@lcov --summary $(DIR_TEST_BIN)/aerospike-tools-backup.info
 
 .PHONY: coverage-init
