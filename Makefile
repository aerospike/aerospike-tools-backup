--- conflicted
+++ resolved
@@ -124,14 +124,11 @@
     LIBRARIES += -lcurl
   else
     LIBRARIES += $(CURL_STATIC_PATH)/libcurl.a
-<<<<<<< HEAD
-=======
 
     ifeq ($(OS),Darwin)
       LIBRARIES += -framework SystemConfiguration
       LIBRARIES += -lssh2
     endif
->>>>>>> 1a1cf6f1
   endif
 endif
 
