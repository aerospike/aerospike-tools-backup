--- conflicted
+++ resolved
@@ -127,16 +127,12 @@
 
     ifeq ($(OS),Darwin)
       LIBRARIES += -framework SystemConfiguration
-<<<<<<< HEAD
-      LIBRARIES += -lssh2
-=======
 
       ifeq ($(LIBSSH2_STATIC_PATH),)
         LIBRARIES += -lssh2
       else
         LIBRARIES += $(LIBSSH2_STATIC_PATH)/libssh2.a
       endif
->>>>>>> 0aa8eda3
     endif
   endif
 endif
