#
# Aerospike Backup/Restore
#
# Copyright (c) 2008-2022 Aerospike, Inc. All rights reserved.
#
# Permission is hereby granted, free of charge, to any person obtaining a copy of
# this software and associated documentation files (the "Software"), to deal in
# the Software without restriction, including without limitation the rights to
# use, copy, modify, merge, publish, distribute, sublicense, and/or sell copies
# of the Software, and to permit persons to whom the Software is furnished to do
# so, subject to the following conditions:
#
# The above copyright notice and this permission notice shall be included in all
# copies or substantial portions of the Software.
#
# THE SOFTWARE IS PROVIDED "AS IS", WITHOUT WARRANTY OF ANY KIND, EXPRESS OR
# IMPLIED, INCLUDING BUT NOT LIMITED TO THE WARRANTIES OF MERCHANTABILITY,
# FITNESS FOR A PARTICULAR PURPOSE AND NONINFRINGEMENT. IN NO EVENT SHALL THE
# AUTHORS OR COPYRIGHT HOLDERS BE LIABLE FOR ANY CLAIM, DAMAGES OR OTHER
# LIABILITY, WHETHER IN AN ACTION OF CONTRACT, TORT OR OTHERWISE, ARISING FROM,
# OUT OF OR IN CONNECTION WITH THE SOFTWARE OR THE USE OR OTHER DEALINGS IN THE
# SOFTWARE.
#

# deprecated: support for explicit client repo
ifdef CLIENTREPO
$(warning Setting CLIENTREPO explicitly is deprecated, the c-client is now a submodule of asbackup)
DIR_C_CLIENT := $(CLIENTREPO)
endif

OS := $(shell uname -s)
ARCH := $(shell uname -m)
PLATFORM := $(OS)-$(ARCH)
VERSION := $(shell git describe 2>/dev/null; if [ $${?} != 0 ]; then echo 'unknown'; fi)
ROOT = $(CURDIR)

M1_HOME_BREW =
ifeq ($(OS),Darwin)
  ifneq ($(wildcard /opt/homebrew),)
    M1_HOME_BREW = true
  endif
endif

# M1 macs brew install openssl under /opt/homebrew/opt/openssl
# set OPENSSL_PREFIX to the prefix for your openssl if it is installed elsewhere
OPENSSL_PREFIX ?= /usr/local/opt/openssl
ifdef M1_HOME_BREW
  OPENSSL_PREFIX = /opt/homebrew/opt/openssl
endif

ifeq ($(OS),Darwin)
  DYNAMIC_SUFFIX = dylib
  DYNAMIC_FLAG = -dynamiclib
else
  DYNAMIC_SUFFIX = so
  DYNAMIC_FLAG = -shared
endif
DYNAMIC_OPTIONS =

CC ?= cc

DWARF := $(shell $(CC) -Wall -Wextra -O0 -g -o /tmp/asflags_$${$$} src/flags.c; \
		/tmp/asflags_$${$$}; rm /tmp/asflags_$${$$})
CFLAGS += -std=gnu11 $(DWARF) -O0 -g -fno-common -fno-strict-aliasing \
		-Wall -Wextra -Wconversion -Wsign-conversion -Wmissing-declarations \
		-Wno-implicit-fallthrough -Wno-unused-result -Wno-typedef-redefinition \
		-D_GNU_SOURCE -D_FILE_OFFSET_BITS=64 -D_FORTIFY_SOURCE=2 -DMARCH_$(ARCH) \
		-DTOOL_VERSION=\"$(VERSION)\"
CXXFLAGS := -std=c++14 $(DWARF) -O0 -g -fno-common -fno-strict-aliasing \
		-Wall -Wextra -Wconversion -Wsign-conversion -Wmissing-declarations \
		-Wno-implicit-fallthrough -Wno-unused-result \
		-D_GNU_SOURCE -D_FILE_OFFSET_BITS=64 -D_FORTIFY_SOURCE=2 -DMARCH_$(ARCH) \
		-DTOOL_VERSION=\"$(VERSION)\"

LD := $(CC)
LDFLAGS += $(CXXFLAGS)

ifeq ($(OS), Linux)
LDFLAGS += -pthread
endif

TEST_CFLAGS := -std=gnu11 $(DWARF) -g -O2 -fno-common -fno-strict-aliasing \
		-Wall -Wextra -Wconversion -Wsign-conversion -Wmissing-declarations \
		-Wno-implicit-fallthrough -Wno-unused-result -Wno-typedef-redefinition \
		-D_GNU_SOURCE -D_FILE_OFFSET_BITS=64 -D_FORTIFY_SOURCE=2 -DMARCH_$(ARCH) \
		-DTOOL_VERSION=\"$(VERSION)\"
TEST_CXXFLAGS := -std=c++14 $(DWARF) -g -O2 -fno-common -fno-strict-aliasing \
		-Wall -Wextra -Wconversion -Wsign-conversion -Wmissing-declarations \
		-Wno-implicit-fallthrough -Wno-unused-result \
		-D_GNU_SOURCE -D_FILE_OFFSET_BITS=64 -D_FORTIFY_SOURCE=2 -DMARCH_$(ARCH) \
		-DTOOL_VERSION=\"$(VERSION)\"
TEST_LDFLAGS := $(LDFLAGS) -fprofile-arcs -lcheck


ifeq ($(EVENT_LIB),libev)
  CFLAGS += -DAS_USE_LIBEV
  CXXFLAGS += -DAS_USE_LIBEV
  TEST_CFLAGS += -DAS_USE_LIBEV
  TEST_CXXFLAGS += -DAS_USE_LIBEV
endif

ifeq ($(EVENT_LIB),libuv)
  CFLAGS += -DAS_USE_LIBUV
  CXXFLAGS += -DAS_USE_LIBUV
  TEST_CFLAGS += -DAS_USE_LIBUV
  TEST_CXXFLAGS += -DAS_USE_LIBUV
endif

ifeq ($(EVENT_LIB),libevent)
  CFLAGS += -DAS_USE_LIBEVENT
  CXXFLAGS += -DAS_USE_LIBEVENT
  TEST_CFLAGS += -DAS_USE_LIBEVENT
  TEST_CXXFLAGS += -DAS_USE_LIBEVENT
endif

DIR_INC := $(ROOT)/include
DIR_SRC := $(ROOT)/src
DIR_OBJ := $(ROOT)/obj
DIR_MODULES := $(ROOT)/modules
DIR_UNIT_TEST := $(ROOT)/test/unit
DIR_TEST_BIN := $(ROOT)/test_target
DIR_TEST_OBJ := $(DIR_TEST_BIN)/obj
DIR_INTEGRATION_TEST := $(ROOT)/test/integration
DIR_BIN := $(ROOT)/bin
DIR_LIB := $(ROOT)/lib
DIR_DOCS := $(ROOT)/docs
DIR_ENV := $(ROOT)/env
DIR_TOML := $(ROOT)/src/toml

DIR_C_CLIENT ?= $(DIR_MODULES)/c-client
C_CLIENT_LIB := $(DIR_C_CLIENT)/target/$(PLATFORM)/lib/libaerospike.a

DIR_SECRET_CLIENT ?= $(DIR_MODULES)/secret-agent-client
SECRET_CLIENT_LIB := $(DIR_SECRET_CLIENT)/target/$(PLATFORM)/lib/libsecrets-client-c.a

# DIR_JANSSON ?= $(DIR_MODULES)/jansson
# JANSSON_LIB := $(DIR_JANSSON)/target/$(PLATFORM)/lib/libaerospike.a

INCLUDES := -I$(DIR_INC)
INCLUDES += -I$(DIR_TOML)
INCLUDES += -I$(DIR_C_CLIENT)/src/include
INCLUDES += -I$(DIR_C_CLIENT)/modules/common/src/include
INCLUDES += -I$(OPENSSL_PREFIX)/include
INCLUDES += -I$(DIR_SECRET_CLIENT)/src/include
INCLUDES += -I/usr/local/include

LIBRARIES := $(C_CLIENT_LIB)
LIBRARIES += $(SECRET_CLIENT_LIB)
LIBRARIES += -L/usr/local/lib

ifdef M1_HOME_BREW
  LIBRARIES += -L/opt/homebrew/lib
  INCLUDES += -I/opt/homebrew/include
endif

LIBRARIES += -ljansson

ifeq ($(AWS_SDK_STATIC_PATH),)
  # do not change the order of these
  LIBRARIES += -laws-cpp-sdk-s3
  LIBRARIES += -laws-cpp-sdk-core
  LIBRARIES += -laws-crt-cpp
  LIBRARIES += -laws-c-s3
  LIBRARIES += -laws-c-auth
  LIBRARIES += -laws-c-sdkutils
  LIBRARIES += -laws-c-mqtt
  LIBRARIES += -laws-c-http
  LIBRARIES += -laws-c-event-stream
  LIBRARIES += -laws-c-io
  LIBRARIES += -laws-c-compression
  LIBRARIES += -laws-checksums
  LIBRARIES += -laws-c-cal
  LIBRARIES += -laws-c-common
else
  # do not change the order of these
  LIBRARIES += $(AWS_SDK_STATIC_PATH)/libaws-cpp-sdk-s3.a
  LIBRARIES += $(AWS_SDK_STATIC_PATH)/libaws-cpp-sdk-core.a
  LIBRARIES += $(AWS_SDK_STATIC_PATH)/libaws-crt-cpp.a
  LIBRARIES += $(AWS_SDK_STATIC_PATH)/libaws-c-s3.a
  LIBRARIES += $(AWS_SDK_STATIC_PATH)/libaws-c-auth.a
  LIBRARIES += $(AWS_SDK_STATIC_PATH)/libaws-c-sdkutils.a
  LIBRARIES += $(AWS_SDK_STATIC_PATH)/libaws-c-mqtt.a
  LIBRARIES += $(AWS_SDK_STATIC_PATH)/libaws-c-http.a
  LIBRARIES += $(AWS_SDK_STATIC_PATH)/libaws-c-event-stream.a
  LIBRARIES += $(AWS_SDK_STATIC_PATH)/libaws-c-io.a
  LIBRARIES += $(AWS_SDK_STATIC_PATH)/libaws-c-compression.a
  LIBRARIES += $(AWS_SDK_STATIC_PATH)/libaws-checksums.a
  LIBRARIES += $(AWS_SDK_STATIC_PATH)/libaws-c-cal.a
  ifeq ($(OS),Linux)
    LIBRARIES += $(AWS_SDK_STATIC_PATH)/libs2n.a
  endif
  LIBRARIES += $(AWS_SDK_STATIC_PATH)/libaws-c-common.a

  ifeq ($(OS),Darwin)
    LIBRARIES += -framework CoreFoundation -framework Security
  endif

  ifeq ($(CURL_STATIC_PATH),)
    LIBRARIES += -lcurl
  else
    LIBRARIES += $(CURL_STATIC_PATH)/libcurl.a

    ifeq ($(OS),Darwin)
      LIBRARIES += -framework SystemConfiguration

      ifeq ($(LIBSSH2_STATIC_PATH),)
        LIBRARIES += -lssh2
      else
        LIBRARIES += $(LIBSSH2_STATIC_PATH)/libssh2.a
      endif
    endif
  endif
endif

ifeq ($(OPENSSL_STATIC_PATH),)
  LIBRARIES += -L$(OPENSSL_PREFIX)/lib
  LIBRARIES += -lssl
  LIBRARIES += -lcrypto
else
  LIBRARIES += $(OPENSSL_STATIC_PATH)/libssl.a
  LIBRARIES += $(OPENSSL_STATIC_PATH)/libcrypto.a
endif
LIBRARIES += -lpthread
LIBRARIES += -lm

ifeq ($(ZLIB_STATIC_PATH),)
  LIBRARIES += -lz
else
  LIBRARIES += $(ZLIB_STATIC_PATH)/libz.a
endif

ifeq ($(ZSTD_STATIC_PATH),)
  LIBRARIES += -lzstd
else
  LIBRARIES += $(ZSTD_STATIC_PATH)/libzstd.a
endif

ifeq ($(EVENT_LIB),libev)
  ifeq ($(LIBEV_STATIC_PATH),)
    LIBRARIES += -lev
  else
    LIBRARIES += $(LIBEV_STATIC_PATH)/libev.a
  endif
endif

ifeq ($(EVENT_LIB),libuv)
  ifeq ($(LIBUV_STATIC_PATH),)
    LIBRARIES += -luv
  else
    LIBRARIES += $(LIBUV_STATIC_PATH)/libuv.a
  endif
endif

ifeq ($(EVENT_LIB),libevent)
  ifeq ($(LIBEVENT_STATIC_PATH),)
    LIBRARIES += -levent_core -levent_pthreads
  else
    LIBRARIES += $(LIBEVENT_STATIC_PATH)/libevent_core.a $(LIBEVENT_STATIC_PATH)/libevent_pthreads.a
  endif
endif


ifeq ($(OS), Linux)
LIBRARIES += -ldl -lrt
LIBRARIES += -L$(DIR_TOML) -Wl,-l,:libtoml.a
else
LIBRARIES += $(DIR_TOML)/libtoml.a
endif

# if this is an m1 mac using homebrew
# add the new homebrew lib and include path
# incase dependencies are installed there
# NOTE: /usr/local/include will be checked first
ifdef M1_HOME_BREW
  LIBRARIES += -L/opt/homebrew/lib
  INCLUDES += -I/opt/homebrew/include
endif

src_to_obj = $(filter $(DIR_OBJ)/%.o,$(1:$(DIR_SRC)/%.c=$(DIR_OBJ)/%_c.o) $(1:$(DIR_SRC)/%.cc=$(DIR_OBJ)/%_cc.o))
obj_to_dep = $(1:%.o=%.d)
src_to_lib =

BACKUP_SRC_MAIN := $(DIR_SRC)/backup_main.c
RESTORE_SRC_MAIN := $(DIR_SRC)/restore_main.c
FLAGS_SRC_MAIN := $(DIR_SRC)/flags.c
TOML_SRC_MAIN := $(DIR_SRC)/toml/toml.c
HELPER_SRCS := $(filter-out $(BACKUP_SRC_MAIN) $(RESTORE_SRC_MAIN) \
	$(FLAGS_SRC_MAIN) $(TOML_SRC_MAIN),\
	$(shell find $(DIR_SRC) -name '*.c' -type f))
HELPER_CXX_SRCS := $(filter-out $(BACKUP_SRC_MAIN) $(RESTORE_SRC_MAIN) \
	$(FLAGS_SRC_MAIN) $(TOML_SRC_MAIN),\
	$(shell find $(DIR_SRC) -name '*.cc' -type f))

BACKUP_SRC := $(BACKUP_SRC_MAIN) $(HELPER_SRCS) $(HELPER_CXX_SRCS)
BACKUP_OBJ := $(call src_to_obj, $(BACKUP_SRC))
BACKUP_DEP := $(call obj_to_dep, $(BACKUP_OBJ))

RESTORE_SRC := $(RESTORE_SRC_MAIN) $(HELPER_SRCS) $(HELPER_CXX_SRCS)
RESTORE_OBJ := $(call src_to_obj, $(RESTORE_SRC))
RESTORE_DEP := $(call obj_to_dep, $(RESTORE_OBJ))

BACKUP := $(DIR_BIN)/asbackup
RESTORE := $(DIR_BIN)/asrestore
TOML := $(DIR_TOML)/libtoml.a

BACKUP_DYNAMIC := $(DIR_BIN)/asbackup.$(DYNAMIC_SUFFIX)
RESTORE_DYNAMIC := $(DIR_BIN)/asrestore.$(DYNAMIC_SUFFIX)

SRCS := $(BACKUP_SRC) $(RESTORE_SRC)
OBJS := $(BACKUP_OBJ) $(RESTORE_OBJ)
DEPS := $(BACKUP_DEP) $(RESTORE_DEP)
BINS := $(TOML) $(BACKUP) $(RESTORE)

# sort removes duplicates
SRCS := $(sort $(SRCS))
OBJS := $(sort $(OBJS))
DEPS := $(sort $(DEPS))


# test target
test_src_to_obj = $(filter $(DIR_TEST_OBJ)/src/%.o,$(1:$(DIR_SRC)/%.c=$(DIR_TEST_OBJ)/src/%_c.o) $(1:$(DIR_SRC)/%.cc=$(DIR_TEST_OBJ)/src/%_cc.o))
HELPER_OBJS := $(call test_src_to_obj, $(HELPER_SRCS) $(HELPER_CXX_SRCS))
TEST_SRC := $(shell find $(DIR_UNIT_TEST) -name '*.c' -type f)
TEST_OBJ := $(HELPER_OBJS) $(patsubst $(DIR_UNIT_TEST)/%.c,$(DIR_TEST_OBJ)/unit/%.o,$(TEST_SRC))
TEST_DEP := $(patsubst $(DIR_TEST_OBJ)/%.o,$(DIR_TEST_OBJ)/%.d,$(TEST_OBJ))

TEST_INTEGRATION_TESTS := $(patsubst $(DIR_INTEGRATION_TEST)/%.py,run_%,$(shell find $(DIR_INTEGRATION_TEST) -name 'test_filter*.py' -type f))

TEST_BACKUP_SRC := $(BACKUP_SRC_MAIN) $(HELPER_SRCS) $(HELPER_CXX_SRCS)
TEST_BACKUP_OBJ := $(call test_src_to_obj, $(TEST_BACKUP_SRC))
TEST_BACKUP_DEP := $(call obj_to_dep, $(TEST_BACKUP_OBJ))

TEST_RESTORE_SRC := $(RESTORE_SRC_MAIN) $(HELPER_SRCS) $(HELPER_CXX_SRCS)
TEST_RESTORE_OBJ := $(call test_src_to_obj, $(TEST_RESTORE_SRC))
TEST_RESTORE_DEP := $(call obj_to_dep, $(TEST_RESTORE_OBJ))

TEST_BACKUP := $(DIR_TEST_BIN)/asbackup
TEST_RESTORE := $(DIR_TEST_BIN)/asrestore

TEST_BINS := $(TEST_BACKUP) $(TEST_RESTORE)
TEST_OBJS := $(TEST_OBJ) $(TEST_BACKUP_OBJ) $(TEST_RESTORE_OBJ)
TEST_DEPS := $(TEST_DEP) $(TEST_BACKUP_DEP) $(TEST_RESTORE_DEP)

TEST_OBJS := $(sort $(TEST_OBJS))
TEST_DEPS := $(sort $(TEST_DEPS))

.PHONY: all
all: $(BINS)

# used as a pre-requisite for make shared
# this rule is not meant for manual use by a user
.PHONY: _set_dynamic_options
_set_dynamic_options: $(TOML)
	$(eval DYNAMIC_OPTIONS = -fPIC)

# builds asbackup and asrestore as shared libraries
# asbackup is designed as a standalone exe, use at your own risk
# run this with the same options you would use in a normal build
.PHONY: shared
shared: _set_dynamic_options $(BACKUP_DYNAMIC) $(RESTORE_DYNAMIC)
	$(eval DYNAMIC_OPTIONS =)

.PHONY: clean
clean:
	$(MAKE) -C $(DIR_TOML) clean
	$(MAKE) -C $(DIR_C_CLIENT) clean
<<<<<<< HEAD
	$(MAKE) -C $(DIR_SECRET_CLIENT) clean
	rm -f $(DEPS) $(OBJS) $(BINS) $(TEST_OBJS) $(TEST_DEPS) $(TEST_BINS)
=======
	rm -f $(DEPS) $(OBJS) $(BINS) $(TEST_OBJS) $(TEST_DEPS) $(TEST_BINS) $(BACKUP_DYNAMIC) $(RESTORE_DYNAMIC)
>>>>>>> 217d27b1
	if [ -d $(DIR_OBJ) ]; then rmdir $(DIR_OBJ); fi
	if [ -d $(DIR_BIN) ]; then rmdir $(DIR_BIN); fi
	if [ -d $(DIR_TEST_OBJ) ]; then rm -r $(DIR_TEST_OBJ); fi
	if [ -d $(DIR_TEST_BIN) ]; then rm -r $(DIR_TEST_BIN); fi
	if [ -d $(DIR_DOCS) ]; then rm -r $(DIR_DOCS); fi
	if [ -d $(DIR_ENV) ]; then rm -rf $(DIR_ENV); fi

.PHONY: info
info:
	@echo
	@echo "  ROOT:       " $(ROOT)
	@echo "  OS:         " $(OS)
	@echo "  ARCH:       " $(ARCH)
	@echo "  CLIENTREPO: " $(DIR_C_CLIENT)
	@echo "  WD:         " $(shell pwd)
	@echo
	@echo "  PATHS:"
	@echo "      source:     " $(DIR_SRC)
	@echo "      target:     " $(DIR_BIN)
	@echo "      includes:   " $(DIR_INC)
	@echo "      libraries:  " $(DIR_LIB)
	@echo
	@echo "  COMPILER:"
	@echo "      command:    " $(CC)
	@echo "      flags:      " $(CFLAGS)
	@echo
	@echo "  LINKER:"
	@echo "      command:    " $(LD)
	@echo "      flags:      " $(LDFLAGS)
	@echo

$(DIR_DOCS): $(OBJS) $(SRCS) README.md
	if [ ! -d $(DIR_DOCS) ]; then mkdir $(DIR_DOCS); fi
	doxygen doxyfile

$(DIR_OBJ):
	mkdir $(DIR_OBJ)

$(DIR_BIN):
	mkdir $(DIR_BIN)

$(DIR_OBJ)/%_c.o: $(DIR_SRC)/%.c | $(DIR_OBJ)
	$(CC) $(DYNAMIC_OPTIONS) $(CFLAGS) -MMD -o $@ -c $(INCLUDES) $<

$(DIR_OBJ)/%_cc.o: $(DIR_SRC)/%.cc | $(DIR_OBJ)
	$(CXX) $(DYNAMIC_OPTIONS) $(CXXFLAGS) -MMD -o $@ -c $(INCLUDES) $<

$(BACKUP): $(BACKUP_OBJ) $(TOML) $(C_CLIENT_LIB) $(SECRET_CLIENT_LIB) | $(DIR_BIN)
	$(CXX) $(LDFLAGS) -o $(BACKUP) $(BACKUP_OBJ) $(LIBRARIES)

$(RESTORE): $(RESTORE_OBJ) $(TOML) $(C_CLIENT_LIB) $(SECRET_CLIENT_LIB) | $(DIR_BIN)
	$(CXX) $(LDFLAGS) -o $(RESTORE) $(RESTORE_OBJ) $(LIBRARIES)

$(BACKUP_DYNAMIC): $(BACKUP_OBJ) $(TOML) $(C_CLIENT_LIB) | $(DIR_BIN)
	$(CXX) $(DYNAMIC_FLAG) $(LDFLAGS) -o $(BACKUP_DYNAMIC) $(BACKUP_OBJ) $(LIBRARIES)

$(RESTORE_DYNAMIC): $(RESTORE_OBJ) $(TOML) $(C_CLIENT_LIB) | $(DIR_BIN)
	$(CXX) $(DYNAMIC_FLAG) $(LDFLAGS) -o $(RESTORE_DYNAMIC) $(RESTORE_OBJ) $(LIBRARIES)

$(TOML):
	$(MAKE) -C $(DIR_TOML)

$(C_CLIENT_LIB):
	$(MAKE) -C $(DIR_C_CLIENT)

$(SECRET_CLIENT_LIB):
	$(MAKE) -C $(DIR_SECRET_CLIENT)

-include $(BACKUP_DEP)
-include $(RESTORE_DEP)

.PHONY: test
test: unit integration

.PHONY: unit
unit: $(DIR_TEST_BIN)/test
	@$<
	@#valgrind --tool=memcheck --leak-check=full --track-origins=yes --show-leak-kinds=all $<

.PHONY: integration
integration: $(TEST_INTEGRATION_TESTS)

run_%: $(TEST_BINS) FORCE | coverage-init
	@./tests.sh $(DIR_ENV) $(patsubst run_%,$(DIR_INTEGRATION_TEST)/%.py,$@)

FORCE:

$(DIR_TEST_BIN):
	mkdir $@

$(DIR_TEST_OBJ): | $(DIR_TEST_BIN)
	mkdir $@

$(DIR_TEST_OBJ)/unit: | $(DIR_TEST_OBJ)
	mkdir $@

$(DIR_TEST_OBJ)/src: | $(DIR_TEST_OBJ)
	mkdir $@

$(DIR_TEST_OBJ)/unit/%.o: test/unit/%.c | $(DIR_TEST_OBJ)/unit
	$(CC) $(TEST_CFLAGS) -MMD $(INCLUDES) -o $@ -c $<

$(DIR_TEST_OBJ)/src/%_c.o: src/%.c | $(DIR_TEST_OBJ)/src
	$(CC) $(TEST_CFLAGS) -MMD $(INCLUDES) -fprofile-arcs -ftest-coverage -o $@ -c $<

$(DIR_TEST_OBJ)/src/%_cc.o: src/%.cc | $(DIR_TEST_OBJ)/src
	$(CXX) $(TEST_CXXFLAGS) -MMD $(INCLUDES) -fprofile-arcs -ftest-coverage -o $@ -c $<

$(DIR_TEST_BIN)/test: $(TEST_OBJ) $(DIR_C_CLIENT)/target/$(PLATFORM)/lib/libaerospike.a $(TOML) | $(DIR_TEST_BIN)
	$(CXX) -o $@ $(TEST_OBJ) $(DIR_C_CLIENT)/target/$(PLATFORM)/lib/libaerospike.a $(TEST_LDFLAGS) $(LIBRARIES)

$(TEST_BACKUP): $(TEST_BACKUP_OBJ) $(TOML) $(C_CLIENT_LIB) $(SECRET_CLIENT_LIB) | $(DIR_TEST_BIN)
	$(CXX) $(TEST_LDFLAGS) -o $(TEST_BACKUP) $(TEST_BACKUP_OBJ) $(LIBRARIES)

$(TEST_RESTORE): $(TEST_RESTORE_OBJ) $(TOML) $(C_CLIENT_LIB) $(SECRET_CLIENT_LIB) | $(DIR_TEST_BIN)
	$(CXX) $(TEST_LDFLAGS) -o $(TEST_RESTORE) $(TEST_RESTORE_OBJ) $(LIBRARIES)

-include $(TEST_DEPS)

# Requires the lcov tool to be installed
$(DIR_TEST_BIN)/aerospike-tools-backup.info: FORCE
	lcov -o $(DIR_TEST_BIN)/aerospike-tools-backup-test.info --capture --directory $(DIR_TEST_BIN)
	lcov -o $(DIR_TEST_BIN)/aerospike-tools-backup-test.info --quiet --extract $(DIR_TEST_BIN)/aerospike-tools-backup-test.info '$(DIR_SRC)/*' '$(DIR_INC)/*'
	lcov -o $(DIR_TEST_BIN)/aerospike-tools-backup.info --quiet -a $(DIR_TEST_BIN)/aerospike-tools-backup-baseline.info -a $(DIR_TEST_BIN)/aerospike-tools-backup-test.info

.PHONY: coverage
coverage: | $(DIR_TEST_BIN)/aerospike-tools-backup.info
	@lcov --summary $(DIR_TEST_BIN)/aerospike-tools-backup.info

.PHONY: coverage-init
coverage-init: $(TEST_BINS)
	@lcov --zerocounters --directory $(DIR_TEST_BIN)
	@lcov -o $(DIR_TEST_BIN)/aerospike-tools-backup-baseline.info --directory $(DIR_TEST_BIN) --capture --initial
	@lcov -o $(DIR_TEST_BIN)/aerospike-tools-backup-baseline.info --quiet --extract $(DIR_TEST_BIN)/aerospike-tools-backup-baseline.info '$(DIR_SRC)/*' '$(DIR_INC)/*'

.PHONY: do-test
do-test: | coverage-init
	@$(MAKE) -C . unit

.PHONY: report
report: | $(DIR_TEST_BIN)/aerospike-tools-backup.info
	@lcov -l $(DIR_TEST_BIN)/aerospike-tools-backup.info

.PHONY: report-display
report-display: | $(DIR_TEST_BIN)/aerospike-tools-backup.info
	@echo
	@rm -rf $(DIR_TEST_BIN)/html
	@mkdir -p $(DIR_TEST_BIN)/html
	@genhtml --prefix $(DIR_TEST_BIN)/html --ignore-errors source $(DIR_TEST_BIN)/aerospike-tools-backup.info --legend --title "test lcov" --output-directory $(DIR_TEST_BIN)/html<|MERGE_RESOLUTION|>--- conflicted
+++ resolved
@@ -364,12 +364,8 @@
 clean:
 	$(MAKE) -C $(DIR_TOML) clean
 	$(MAKE) -C $(DIR_C_CLIENT) clean
-<<<<<<< HEAD
 	$(MAKE) -C $(DIR_SECRET_CLIENT) clean
-	rm -f $(DEPS) $(OBJS) $(BINS) $(TEST_OBJS) $(TEST_DEPS) $(TEST_BINS)
-=======
 	rm -f $(DEPS) $(OBJS) $(BINS) $(TEST_OBJS) $(TEST_DEPS) $(TEST_BINS) $(BACKUP_DYNAMIC) $(RESTORE_DYNAMIC)
->>>>>>> 217d27b1
 	if [ -d $(DIR_OBJ) ]; then rmdir $(DIR_OBJ); fi
 	if [ -d $(DIR_BIN) ]; then rmdir $(DIR_BIN); fi
 	if [ -d $(DIR_TEST_OBJ) ]; then rm -r $(DIR_TEST_OBJ); fi
